--- conflicted
+++ resolved
@@ -413,13 +413,9 @@
 |  vbat_adc_channel            |  -  | ADC channel to use for battery voltage sensor. Defaults to board VBAT input (if available). 0 = disabled |
 |  rssi_adc_channel            |  -  | ADC channel to use for analog RSSI input. Defaults to board RSSI input (if available). 0 = disabled |
 |  current_adc_channel         |  -  | ADC channel to use for analog current sensor input. Defaults to board CURRENT sensor input (if available). 0 = disabled |
-<<<<<<< HEAD
-|  airspeed_adc_channel        |  -  | ADC channel to use for analog pitot tube (airspeed) sensor. If board doesn't have a dedicated connector for analog airspeed sensor will default to 0 |
+|  airspeed_adc_channel        |  0  | ADC channel to use for analog pitot tube (airspeed) sensor. If board doesn't have a dedicated connector for analog airspeed sensor will default to 0 |
 |  tz_offset  | 0 | Time zone offset from UTC, in minutes. This is applied to the GPS time for logging and time-stamping of Blackbox logs |
 |  tz_automatic_dst  | OFF | Automatically add Daylight Saving Time to the GPS time when needed or simply ignore it. Includes presets for EU and the USA - if you live outside these areas it is suggested to manage DST manually via `tz_offset`.  |
-=======
-|  airspeed_adc_channel        |  0  | ADC channel to use for analog pitot tube (airspeed) sensor. If board doesn't have a dedicated connector for analog airspeed sensor will default to 0 |
->>>>>>> 03a5c192
 
 This Markdown table is made by MarkdwonTableMaker addon for google spreadsheet.
 Original Spreadsheet used to make this table can be found here https://docs.google.com/spreadsheets/d/1ubjYdMGmZ2aAMUNYkdfe3hhIF7wRfIjcuPOi_ysmp00/edit?usp=sharing