/*
 * This file is part of Cleanflight.
 *
 * Cleanflight is free software: you can redistribute it and/or modify
 * it under the terms of the GNU General Public License as published by
 * the Free Software Foundation, either version 3 of the License, or
 * (at your option) any later version.
 *
 * Cleanflight is distributed in the hope that it will be useful,
 * but WITHOUT ANY WARRANTY; without even the implied warranty of
 * MERCHANTABILITY or FITNESS FOR A PARTICULAR PURPOSE.  See the
 * GNU General Public License for more details.
 *
 * You should have received a copy of the GNU General Public License
 * along with Cleanflight.  If not, see <http://www.gnu.org/licenses/>.
 */

#pragma once

#define DISTANCE_BETWEEN_TWO_LONGITUDE_POINTS_AT_EQUATOR    1.113195f  // MagicEarthNumber from APM

#if defined(USE_NAV)

#include "common/axis.h"
#include "common/maths.h"
#include "common/filter.h"
#include "common/time.h"
#include "common/vector.h"
#include "fc/runtime_config.h"
#include "navigation/navigation.h"

#define MIN_POSITION_UPDATE_RATE_HZ         5       // Minimum position update rate at which XYZ controllers would be applied
#define NAV_THROTTLE_CUTOFF_FREQENCY_HZ     4       // low-pass filter on throttle output
#define NAV_FW_CONTROL_MONITORING_RATE      2
#define NAV_DTERM_CUT_HZ                    10.0f
#define NAV_ACCELERATION_XY_MAX             980.0f  // cm/s/s       // approx 45 deg lean angle

#define INAV_SURFACE_MAX_DISTANCE           40

#define MAX_POSITION_UPDATE_INTERVAL_US     HZ2US(MIN_POSITION_UPDATE_RATE_HZ)        // convenience macro
_Static_assert(MAX_POSITION_UPDATE_INTERVAL_US <= TIMEDELTA_MAX, "deltaMicros can overflow!");

typedef enum {
    NAV_POS_UPDATE_NONE                 = 0,
    NAV_POS_UPDATE_Z                    = 1 << 1,
    NAV_POS_UPDATE_XY                   = 1 << 0,
    NAV_POS_UPDATE_HEADING              = 1 << 2,
    NAV_POS_UPDATE_BEARING              = 1 << 3,
    NAV_POS_UPDATE_BEARING_TAIL_FIRST   = 1 << 4,
} navSetWaypointFlags_t;

typedef enum {
    ROC_TO_ALT_RESET,
    ROC_TO_ALT_NORMAL
} climbRateToAltitudeControllerMode_e;

typedef enum {
    EST_NONE = 0,       // No valid sensor present
    EST_USABLE = 1,     // Estimate is usable but may be inaccurate
    EST_TRUSTED = 2     // Estimate is usable and based on actual sensor data
} navigationEstimateStatus_e;

typedef enum {
    NAV_HOME_INVALID = 0,
    NAV_HOME_VALID_XY = 1 << 0,
    NAV_HOME_VALID_Z = 1 << 1,
    NAV_HOME_VALID_HEADING = 1 << 2,
    NAV_HOME_VALID_ALL = NAV_HOME_VALID_XY | NAV_HOME_VALID_Z | NAV_HOME_VALID_HEADING,
} navigationHomeFlags_t;

typedef struct navigationFlags_s {
    bool horizontalPositionDataNew;
    bool verticalPositionDataNew;
    bool headingDataNew;

    bool horizontalPositionDataConsumed;
    bool verticalPositionDataConsumed;

    navigationEstimateStatus_e estAltStatus;        // Indicates that we have a working altitude sensor (got at least one valid reading from it)
    navigationEstimateStatus_e estPosStatus;        // Indicates that GPS is working (or not)
    navigationEstimateStatus_e estVelStatus;        // Indicates that GPS is working (or not)
    navigationEstimateStatus_e estAglStatus;
    navigationEstimateStatus_e estHeadingStatus;    // Indicate valid heading - wither mag or GPS at certain speed on airplane

    bool isAdjustingPosition;
    bool isAdjustingAltitude;
    bool isAdjustingHeading;

    // Behaviour modifiers
    bool isGCSAssistedNavigationEnabled;    // Does iNav accept WP#255 - follow-me etc.
    bool isGCSAssistedNavigationReset;      // GCS control was disabled - indicate that so code could take action accordingly
    bool isTerrainFollowEnabled;            // Does iNav use rangefinder for terrain following (adjusting baro altitude target according to rangefinders readings)

    // Failsafe actions
    bool forcedRTHActivated;
<<<<<<< HEAD
    bool wpMissionPlannerActive;               // Activation status of WP mission planner
=======
    bool forcedEmergLandingActivated;
>>>>>>> e6f13fb3
} navigationFlags_t;

typedef struct {
    fpVector3_t pos;
    fpVector3_t vel;
} navEstimatedPosVel_t;

typedef struct {
    // Local estimated states
    navEstimatedPosVel_t    abs;
    navEstimatedPosVel_t    agl;
    int32_t                 yaw;

    // Service values
    float                   sinYaw;
    float                   cosYaw;
    float                   surfaceMin;
    float                   velXY;
} navigationEstimatedState_t;

typedef struct {
    fpVector3_t pos;
    fpVector3_t vel;
    int32_t     yaw;
} navigationDesiredState_t;

typedef enum {
    NAV_FSM_EVENT_NONE = 0,
    NAV_FSM_EVENT_TIMEOUT,

    NAV_FSM_EVENT_SUCCESS,
    NAV_FSM_EVENT_ERROR,

    NAV_FSM_EVENT_SWITCH_TO_IDLE,
    NAV_FSM_EVENT_SWITCH_TO_ALTHOLD,
    NAV_FSM_EVENT_SWITCH_TO_POSHOLD_3D,
    NAV_FSM_EVENT_SWITCH_TO_RTH,
    NAV_FSM_EVENT_SWITCH_TO_RTH_HOVER_ABOVE_HOME,
    NAV_FSM_EVENT_SWITCH_TO_WAYPOINT,
    NAV_FSM_EVENT_SWITCH_TO_EMERGENCY_LANDING,
    NAV_FSM_EVENT_SWITCH_TO_LAUNCH,

    NAV_FSM_EVENT_STATE_SPECIFIC_1,             // State-specific event
    NAV_FSM_EVENT_STATE_SPECIFIC_2,             // State-specific event
    NAV_FSM_EVENT_STATE_SPECIFIC_3,             // State-specific event
    NAV_FSM_EVENT_SWITCH_TO_RTH_LANDING = NAV_FSM_EVENT_STATE_SPECIFIC_1,
    NAV_FSM_EVENT_SWITCH_TO_WAYPOINT_RTH_LAND = NAV_FSM_EVENT_STATE_SPECIFIC_1,
    NAV_FSM_EVENT_SWITCH_TO_WAYPOINT_FINISHED = NAV_FSM_EVENT_STATE_SPECIFIC_2,
    NAV_FSM_EVENT_SWITCH_TO_WAYPOINT_HOLD_TIME = NAV_FSM_EVENT_STATE_SPECIFIC_3,

    NAV_FSM_EVENT_SWITCH_TO_COURSE_HOLD,
    NAV_FSM_EVENT_SWITCH_TO_CRUISE,
    NAV_FSM_EVENT_SWITCH_TO_COURSE_ADJ,
    NAV_FSM_EVENT_COUNT,
} navigationFSMEvent_t;

// This enum is used to keep values in blackbox logs stable, so we can
// freely change navigationFSMState_t.
typedef enum {
    NAV_PERSISTENT_ID_UNDEFINED                                 = 0,

    NAV_PERSISTENT_ID_IDLE                                      = 1,

    NAV_PERSISTENT_ID_ALTHOLD_INITIALIZE                        = 2,
    NAV_PERSISTENT_ID_ALTHOLD_IN_PROGRESS                       = 3,

    NAV_PERSISTENT_ID_UNUSED_1                                  = 4,  // was NAV_STATE_POSHOLD_2D_INITIALIZE
    NAV_PERSISTENT_ID_UNUSED_2                                  = 5,  // was NAV_STATE_POSHOLD_2D_IN_PROGRESS

    NAV_PERSISTENT_ID_POSHOLD_3D_INITIALIZE                     = 6,
    NAV_PERSISTENT_ID_POSHOLD_3D_IN_PROGRESS                    = 7,

    NAV_PERSISTENT_ID_RTH_INITIALIZE                            = 8,
    NAV_PERSISTENT_ID_RTH_CLIMB_TO_SAFE_ALT                     = 9,
    NAV_PERSISTENT_ID_RTH_HEAD_HOME                             = 10,
    NAV_PERSISTENT_ID_RTH_HOVER_PRIOR_TO_LANDING                = 11,
    NAV_PERSISTENT_ID_RTH_LANDING                               = 12,
    NAV_PERSISTENT_ID_RTH_FINISHING                             = 13,
    NAV_PERSISTENT_ID_RTH_FINISHED                              = 14,

    NAV_PERSISTENT_ID_WAYPOINT_INITIALIZE                       = 15,
    NAV_PERSISTENT_ID_WAYPOINT_PRE_ACTION                       = 16,
    NAV_PERSISTENT_ID_WAYPOINT_IN_PROGRESS                      = 17,
    NAV_PERSISTENT_ID_WAYPOINT_REACHED                          = 18,
    NAV_PERSISTENT_ID_WAYPOINT_NEXT                             = 19,
    NAV_PERSISTENT_ID_WAYPOINT_FINISHED                         = 20,
    NAV_PERSISTENT_ID_WAYPOINT_RTH_LAND                         = 21,

    NAV_PERSISTENT_ID_EMERGENCY_LANDING_INITIALIZE              = 22,
    NAV_PERSISTENT_ID_EMERGENCY_LANDING_IN_PROGRESS             = 23,
    NAV_PERSISTENT_ID_EMERGENCY_LANDING_FINISHED                = 24,

    NAV_PERSISTENT_ID_LAUNCH_INITIALIZE                         = 25,
    NAV_PERSISTENT_ID_LAUNCH_WAIT                               = 26,
    NAV_PERSISTENT_ID_UNUSED_3                                  = 27, // was NAV_STATE_LAUNCH_MOTOR_DELAY
    NAV_PERSISTENT_ID_LAUNCH_IN_PROGRESS                        = 28,

    NAV_PERSISTENT_ID_COURSE_HOLD_INITIALIZE                    = 29,
    NAV_PERSISTENT_ID_COURSE_HOLD_IN_PROGRESS                   = 30,
    NAV_PERSISTENT_ID_COURSE_HOLD_ADJUSTING                     = 31,

    NAV_PERSISTENT_ID_CRUISE_INITIALIZE                         = 32,
    NAV_PERSISTENT_ID_CRUISE_IN_PROGRESS                        = 33,
    NAV_PERSISTENT_ID_CRUISE_ADJUSTING                          = 34,

    NAV_PERSISTENT_ID_WAYPOINT_HOLD_TIME                        = 35,
    NAV_PERSISTENT_ID_RTH_HOVER_ABOVE_HOME                      = 36,
    NAV_PERSISTENT_ID_UNUSED_4                                  = 37, // was NAV_STATE_WAYPOINT_HOVER_ABOVE_HOME

} navigationPersistentId_e;

typedef enum {
    NAV_STATE_UNDEFINED = 0,

    NAV_STATE_IDLE,

    NAV_STATE_ALTHOLD_INITIALIZE,
    NAV_STATE_ALTHOLD_IN_PROGRESS,

    NAV_STATE_POSHOLD_3D_INITIALIZE,
    NAV_STATE_POSHOLD_3D_IN_PROGRESS,

    NAV_STATE_RTH_INITIALIZE,
    NAV_STATE_RTH_CLIMB_TO_SAFE_ALT,
    NAV_STATE_RTH_HEAD_HOME,
    NAV_STATE_RTH_HOVER_PRIOR_TO_LANDING,
    NAV_STATE_RTH_HOVER_ABOVE_HOME,
    NAV_STATE_RTH_LANDING,
    NAV_STATE_RTH_FINISHING,
    NAV_STATE_RTH_FINISHED,

    NAV_STATE_WAYPOINT_INITIALIZE,
    NAV_STATE_WAYPOINT_PRE_ACTION,
    NAV_STATE_WAYPOINT_IN_PROGRESS,
    NAV_STATE_WAYPOINT_REACHED,
    NAV_STATE_WAYPOINT_HOLD_TIME,
    NAV_STATE_WAYPOINT_NEXT,
    NAV_STATE_WAYPOINT_FINISHED,
    NAV_STATE_WAYPOINT_RTH_LAND,

    NAV_STATE_EMERGENCY_LANDING_INITIALIZE,
    NAV_STATE_EMERGENCY_LANDING_IN_PROGRESS,
    NAV_STATE_EMERGENCY_LANDING_FINISHED,

    NAV_STATE_LAUNCH_INITIALIZE,
    NAV_STATE_LAUNCH_WAIT,
    NAV_STATE_LAUNCH_IN_PROGRESS,

    NAV_STATE_COURSE_HOLD_INITIALIZE,
    NAV_STATE_COURSE_HOLD_IN_PROGRESS,
    NAV_STATE_COURSE_HOLD_ADJUSTING,
    NAV_STATE_CRUISE_INITIALIZE,
    NAV_STATE_CRUISE_IN_PROGRESS,
    NAV_STATE_CRUISE_ADJUSTING,

    NAV_STATE_COUNT,
} navigationFSMState_t;

typedef enum {
    /* Navigation controllers */
    NAV_CTL_ALT             = (1 << 0),     // Altitude controller
    NAV_CTL_POS             = (1 << 1),     // Position controller
    NAV_CTL_YAW             = (1 << 2),
    NAV_CTL_EMERG           = (1 << 3),
    NAV_CTL_LAUNCH          = (1 << 4),

    /* Navigation requirements for flight modes and controllers */
    NAV_REQUIRE_ANGLE       = (1 << 5),
    NAV_REQUIRE_ANGLE_FW    = (1 << 6),
    NAV_REQUIRE_MAGHOLD     = (1 << 7),
    NAV_REQUIRE_THRTILT     = (1 << 8),

    /* Navigation autonomous modes */
    NAV_AUTO_RTH            = (1 << 9),
    NAV_AUTO_WP             = (1 << 10),

    /* Adjustments for navigation modes from RC input */
    NAV_RC_ALT              = (1 << 11),
    NAV_RC_POS              = (1 << 12),
    NAV_RC_YAW              = (1 << 13),

    /* Additional flags */
    NAV_CTL_LAND            = (1 << 14),
    NAV_AUTO_WP_DONE        = (1 << 15),    //Waypoint mission reached the last waypoint and is idling
} navigationFSMStateFlags_t;

typedef struct {
    navigationPersistentId_e            persistentId;
    navigationFSMEvent_t                (*onEntry)(navigationFSMState_t previousState);
    uint32_t                            timeoutMs;
    navSystemStatus_State_e             mwState;
    navSystemStatus_Error_e             mwError;
    navigationFSMStateFlags_t           stateFlags;
    flightModeFlags_e                   mapToFlightModes;
    navigationFSMState_t                onEvent[NAV_FSM_EVENT_COUNT];
} navigationFSMStateDescriptor_t;

typedef struct {
    timeMs_t        lastCheckTime;
    fpVector3_t     initialPosition;
    float           minimalDistanceToHome;
} rthSanityChecker_t;

typedef struct {
    fpVector3_t                 targetPos;
    int32_t                     yaw;
    int32_t                     previousYaw;
    timeMs_t                    lastYawAdjustmentTime;
} navCruise_t;

typedef struct {
    navigationHomeFlags_t   homeFlags;
    navWaypointPosition_t   homePosition;       // Original home position and base altitude
    float                   rthInitialAltitude; // Altitude at start of RTH
    float                   rthFinalAltitude;   // Altitude at end of RTH approach
    float                   rthInitialDistance; // Distance when starting flight home
    fpVector3_t             homeTmpWaypoint;    // Temporary storage for home target
} rthState_t;

typedef enum {
    RTH_HOME_ENROUTE_INITIAL,       // Initial position for RTH approach
    RTH_HOME_ENROUTE_PROPORTIONAL,  // Prorpotional position for RTH approach
    RTH_HOME_ENROUTE_FINAL,         // Final position for RTH approach
    RTH_HOME_FINAL_HOVER,           // Final hover altitude (if rth_home_altitude is set)
    RTH_HOME_FINAL_LAND,            // Home position and altitude
} rthTargetMode_e;

typedef struct {
    /* Flags and navigation system state */
    navigationFSMState_t        navState;
    navigationPersistentId_e    navPersistentId;

    navigationFlags_t           flags;

    /* Navigation PID controllers + pre-computed flight parameters */
    navigationPIDControllers_t  pids;
    float                       posDecelerationTime;
    float                       posResponseExpo;

    /* Local system state, both actual (estimated) and desired (target setpoint)*/
    navigationEstimatedState_t  actualState;
    navigationDesiredState_t    desiredState;   // waypoint coordinates + velocity

    uint32_t                    lastValidPositionTimeMs;
    uint32_t                    lastValidAltitudeTimeMs;

    /* INAV GPS origin (position where GPS fix was first acquired) */
    gpsOrigin_t                 gpsOrigin;

    /* Home parameters (NEU coordinated), geodetic position of home (LLH) is stores in GPS_home variable */
    rthSanityChecker_t          rthSanityChecker;
    rthState_t                  rthState;

    /* Home parameters */
    uint32_t                    homeDistance;   // cm
    int32_t                     homeDirection;  // deg*100

    /* Cruise */
    navCruise_t                 cruise;

    /* Waypoint list */
    navWaypoint_t               waypointList[NAV_MAX_WAYPOINTS];
    bool                        waypointListValid;
    int8_t                      waypointCount;
    int8_t                      geoWaypointCount;  // total geospatial WPs in mission

    /* WP Mission planner */
    int8_t                      wpMissionPlannerStatus; // WP save status for setting in flight WP mission planner
    int8_t                      wpPlannerActiveWPIndex;

    navWaypointPosition_t       activeWaypoint;    // Local position and initial bearing, filled on waypoint activation
    int8_t                      activeWaypointIndex;
    float                       wpInitialAltitude; // Altitude at start of WP
    float                       wpInitialDistance; // Distance when starting flight to WP
    float                       wpDistance;        // Distance to active WP
    timeMs_t                    wpReachedTime;     // Time the waypoint was reached

    /* Internals & statistics */
    int16_t                     rcAdjustment[4];
    float                       totalTripDistance;
} navigationPosControl_t;

typedef struct {
    float dTermAttenuation;
    float dTermAttenuationStart;
    float dTermAttenuationEnd;
    float breakingBoostFactor;
} multicopterPosXyCoefficients_t;

#if defined(NAV_NON_VOLATILE_WAYPOINT_STORAGE)
PG_DECLARE_ARRAY(navWaypoint_t, NAV_MAX_WAYPOINTS, nonVolatileWaypointList);
#endif

extern navigationPosControl_t posControl;
extern multicopterPosXyCoefficients_t multicopterPosXyCoefficients;

/* Internally used functions */
const navEstimatedPosVel_t * navGetCurrentActualPositionAndVelocity(void);

bool isThrustFacingDownwards(void);
uint32_t calculateDistanceToDestination(const fpVector3_t * destinationPos);
int32_t calculateBearingToDestination(const fpVector3_t * destinationPos);
void resetLandingDetector(void);
bool isLandingDetected(void);

navigationFSMStateFlags_t navGetCurrentStateFlags(void);

void setHomePosition(const fpVector3_t * pos, int32_t yaw, navSetWaypointFlags_t useMask, navigationHomeFlags_t homeFlags);
void setDesiredPosition(const fpVector3_t * pos, int32_t yaw, navSetWaypointFlags_t useMask);
void setDesiredSurfaceOffset(float surfaceOffset);
void setDesiredPositionToFarAwayTarget(int32_t yaw, int32_t distance, navSetWaypointFlags_t useMask);
void updateClimbRateToAltitudeController(float desiredClimbRate, climbRateToAltitudeControllerMode_e mode);

bool isWaypointReached(const navWaypointPosition_t * waypoint, const bool isWaypointHome);
bool isWaypointMissed(const navWaypointPosition_t * waypoint);
bool isWaypointWait(void);
bool isApproachingLastWaypoint(void);
float getActiveWaypointSpeed(void);

void updateActualHeading(bool headingValid, int32_t newHeading);
void updateActualHorizontalPositionAndVelocity(bool estPosValid, bool estVelValid, float newX, float newY, float newVelX, float newVelY);
void updateActualAltitudeAndClimbRate(bool estimateValid, float newAltitude, float newVelocity, float surfaceDistance, float surfaceVelocity, navigationEstimateStatus_e surfaceStatus);

bool checkForPositionSensorTimeout(void);

bool isGPSGlitchDetected(void);

/* Multicopter-specific functions */
void setupMulticopterAltitudeController(void);

void resetMulticopterAltitudeController(void);
void resetMulticopterPositionController(void);
void resetMulticopterHeadingController(void);
void resetMulticopterBrakingMode(void);

bool adjustMulticopterAltitudeFromRCInput(void);
bool adjustMulticopterHeadingFromRCInput(void);
bool adjustMulticopterPositionFromRCInput(int16_t rcPitchAdjustment, int16_t rcRollAdjustment);

void applyMulticopterNavigationController(navigationFSMStateFlags_t navStateFlags, timeUs_t currentTimeUs);

void resetFixedWingLandingDetector(void);
void resetMulticopterLandingDetector(void);

bool isMulticopterLandingDetected(void);
bool isFixedWingLandingDetected(void);

void calculateMulticopterInitialHoldPosition(fpVector3_t * pos);

/* Fixed-wing specific functions */
void setupFixedWingAltitudeController(void);

void resetFixedWingAltitudeController(void);
void resetFixedWingPositionController(void);
void resetFixedWingHeadingController(void);

bool adjustFixedWingAltitudeFromRCInput(void);
bool adjustFixedWingHeadingFromRCInput(void);
bool adjustFixedWingPositionFromRCInput(void);

void applyFixedWingPositionController(timeUs_t currentTimeUs);
float processHeadingYawController(timeDelta_t deltaMicros, int32_t navHeadingError, bool errorIsDecreasing);
void applyFixedWingNavigationController(navigationFSMStateFlags_t navStateFlags, timeUs_t currentTimeUs);

void calculateFixedWingInitialHoldPosition(fpVector3_t * pos);

/* Fixed-wing launch controller */
void resetFixedWingLaunchController(timeUs_t currentTimeUs);
bool isFixedWingLaunchDetected(void);
void enableFixedWingLaunchController(timeUs_t currentTimeUs);
bool isFixedWingLaunchFinishedOrAborted(void);
void abortFixedWingLaunch(void);
void applyFixedWingLaunchController(timeUs_t currentTimeUs);

/*
 * Rover specific functions
 */
void applyRoverBoatNavigationController(navigationFSMStateFlags_t navStateFlags, timeUs_t currentTimeUs);

#endif<|MERGE_RESOLUTION|>--- conflicted
+++ resolved
@@ -93,11 +93,9 @@
 
     // Failsafe actions
     bool forcedRTHActivated;
-<<<<<<< HEAD
+    bool forcedEmergLandingActivated;
+
     bool wpMissionPlannerActive;               // Activation status of WP mission planner
-=======
-    bool forcedEmergLandingActivated;
->>>>>>> e6f13fb3
 } navigationFlags_t;
 
 typedef struct {
