/*
 * This file is part of Cleanflight.
 *
 * Cleanflight is free software: you can redistribute it and/or modify
 * it under the terms of the GNU General Public License as published by
 * the Free Software Foundation, either version 3 of the License, or
 * (at your option) any later version.
 *
 * Cleanflight is distributed in the hope that it will be useful,
 * but WITHOUT ANY WARRANTY; without even the implied warranty of
 * MERCHANTABILITY or FITNESS FOR A PARTICULAR PURPOSE.  See the
 * GNU General Public License for more details.
 *
 * You should have received a copy of the GNU General Public License
 * along with Cleanflight.  If not, see <http://www.gnu.org/licenses/>.
 */

#include <stdbool.h>
#include <stdint.h>
#include <math.h>
#include <string.h>

#include "platform.h"

#include "build/debug.h"

#include "common/axis.h"
#include "common/filter.h"
#include "common/maths.h"
#include "common/utils.h"

#include "config/parameter_group.h"
#include "config/parameter_group_ids.h"

#include "drivers/time.h"

#include "fc/fc_core.h"
#include "fc/config.h"
#include "fc/rc_controls.h"
#include "fc/rc_modes.h"
#include "fc/runtime_config.h"
#include "fc/settings.h"

#include "flight/imu.h"
#include "flight/mixer.h"
#include "flight/pid.h"

#include "io/beeper.h"
#include "io/gps.h"

#include "navigation/navigation.h"
#include "navigation/navigation_private.h"

#include "rx/rx.h"

#include "sensors/sensors.h"
#include "sensors/acceleration.h"
#include "sensors/boardalignment.h"


// Multirotors:
#define MR_RTH_CLIMB_OVERSHOOT_CM   100  // target this amount of cm *above* the target altitude to ensure it is actually reached (Vz > 0 at target alt)
#define MR_RTH_CLIMB_MARGIN_MIN_CM  100  // start cruising home this amount of cm *before* reaching the cruise altitude (while continuing the ascend)
#define MR_RTH_CLIMB_MARGIN_PERCENT 15   // on high RTH altitudes use even bigger margin - percent of the altitude set
// Planes:
#define FW_RTH_CLIMB_OVERSHOOT_CM   100
#define FW_RTH_CLIMB_MARGIN_MIN_CM  100
#define FW_RTH_CLIMB_MARGIN_PERCENT 15

/*-----------------------------------------------------------
 * Compatibility for home position
 *-----------------------------------------------------------*/
gpsLocation_t GPS_home;
uint32_t      GPS_distanceToHome;        // distance to home point in meters
int16_t       GPS_directionToHome;       // direction to home point in degrees

fpVector3_t   original_rth_home;         // the original rth home - save it, since it could be replaced by safehome or HOME_RESET

radar_pois_t radar_pois[RADAR_MAX_POIS];
#if defined(USE_SAFE_HOME)
int8_t safehome_index = -1;               // -1 if no safehome, 0 to MAX_SAFEHOMES -1 otherwise
uint32_t safehome_distance = 0;           // distance to the nearest safehome
fpVector3_t nearestSafeHome;              // The nearestSafeHome found during arming
bool safehome_applied = false;            // whether the safehome has been applied to home.

PG_REGISTER_ARRAY(navSafeHome_t, MAX_SAFE_HOMES, safeHomeConfig, PG_SAFE_HOME_CONFIG , 0);

#endif

#if defined(USE_NAV)

// waypoint 254, 255 are special waypoints
STATIC_ASSERT(NAV_MAX_WAYPOINTS < 254, NAV_MAX_WAYPOINTS_exceeded_allowable_range);

#if defined(NAV_NON_VOLATILE_WAYPOINT_STORAGE)
PG_REGISTER_ARRAY(navWaypoint_t, NAV_MAX_WAYPOINTS, nonVolatileWaypointList, PG_WAYPOINT_MISSION_STORAGE, 0);
#endif

PG_REGISTER_WITH_RESET_TEMPLATE(navConfig_t, navConfig, PG_NAV_CONFIG, 14);

PG_RESET_TEMPLATE(navConfig_t, navConfig,
    .general = {

        .flags = {
            .use_thr_mid_for_althold = SETTING_NAV_USE_MIDTHR_FOR_ALTHOLD_DEFAULT,
            .extra_arming_safety = SETTING_NAV_EXTRA_ARMING_SAFETY_DEFAULT,
            .user_control_mode = SETTING_NAV_USER_CONTROL_MODE_DEFAULT,
            .rth_alt_control_mode = SETTING_NAV_RTH_ALT_MODE_DEFAULT,
            .rth_climb_first = SETTING_NAV_RTH_CLIMB_FIRST_DEFAULT,                   // Climb first, turn after reaching safe altitude
            .rth_climb_ignore_emerg = SETTING_NAV_RTH_CLIMB_IGNORE_EMERG_DEFAULT,     // Ignore GPS loss on initial climb
            .rth_tail_first = SETTING_NAV_RTH_TAIL_FIRST_DEFAULT,
            .disarm_on_landing = SETTING_NAV_DISARM_ON_LANDING_DEFAULT,
            .rth_allow_landing = SETTING_NAV_RTH_ALLOW_LANDING_DEFAULT,
            .rth_alt_control_override = SETTING_NAV_RTH_ALT_CONTROL_OVERRIDE_DEFAULT, // Override RTH Altitude and Climb First using Pitch and Roll stick
            .nav_overrides_motor_stop = SETTING_NAV_OVERRIDES_MOTOR_STOP_DEFAULT,
            .safehome_usage_mode = SETTING_SAFEHOME_USAGE_MODE_DEFAULT,
            .waypoint_mission_restart = SETTING_NAV_WP_MISSION_RESTART_DEFAULT,           // WP mission restart action
        },

        // General navigation parameters
        .pos_failure_timeout = SETTING_NAV_POSITION_TIMEOUT_DEFAULT,                  // 5 sec
        .waypoint_radius = SETTING_NAV_WP_RADIUS_DEFAULT,                             // 2m diameter
        .waypoint_safe_distance = SETTING_NAV_WP_SAFE_DISTANCE_DEFAULT,               // centimeters - first waypoint should be closer than this
        .waypoint_load_on_boot = SETTING_NAV_WP_LOAD_ON_BOOT_DEFAULT,               // load waypoints automatically during boot
        .auto_speed = SETTING_NAV_AUTO_SPEED_DEFAULT,                                 // speed in autonomous modes (3 m/s = 10.8 km/h)
        .max_auto_speed = SETTING_NAV_MAX_AUTO_SPEED_DEFAULT,                         // max allowed speed autonomous modes
        .max_auto_climb_rate = SETTING_NAV_AUTO_CLIMB_RATE_DEFAULT,                   // 5 m/s
        .max_manual_speed = SETTING_NAV_MANUAL_SPEED_DEFAULT,
        .max_manual_climb_rate = SETTING_NAV_MANUAL_CLIMB_RATE_DEFAULT,
        .land_slowdown_minalt = SETTING_NAV_LAND_SLOWDOWN_MINALT_DEFAULT,             // altitude in centimeters
        .land_slowdown_maxalt = SETTING_NAV_LAND_SLOWDOWN_MAXALT_DEFAULT,             // altitude in meters
        .land_minalt_vspd = SETTING_NAV_LAND_MINALT_VSPD_DEFAULT,                     // centimeters/s
        .land_maxalt_vspd = SETTING_NAV_LAND_MAXALT_VSPD_DEFAULT,                     // centimeters/s
        .emerg_descent_rate = SETTING_NAV_EMERG_LANDING_SPEED_DEFAULT,                // centimeters/s
        .min_rth_distance = SETTING_NAV_MIN_RTH_DISTANCE_DEFAULT,                     // centimeters, if closer than this land immediately
        .rth_altitude = SETTING_NAV_RTH_ALTITUDE_DEFAULT,                             // altitude in centimeters
        .rth_home_altitude = SETTING_NAV_RTH_HOME_ALTITUDE_DEFAULT,                   // altitude in centimeters
        .rth_abort_threshold = SETTING_NAV_RTH_ABORT_THRESHOLD_DEFAULT,               // centimeters - 500m should be safe for all aircraft
        .max_terrain_follow_altitude = SETTING_NAV_MAX_TERRAIN_FOLLOW_ALT_DEFAULT,    // max altitude in centimeters in terrain following mode
        .safehome_max_distance = SETTING_SAFEHOME_MAX_DISTANCE_DEFAULT,               // Max distance that a safehome is from the arming point
        .max_altitude = SETTING_NAV_MAX_ALTITUDE_DEFAULT,
    },

    // MC-specific
    .mc = {
        .max_bank_angle = SETTING_NAV_MC_BANK_ANGLE_DEFAULT,                          // degrees
        .auto_disarm_delay = SETTING_NAV_MC_AUTO_DISARM_DELAY_DEFAULT,                // milliseconds - time before disarming when auto disarm is enabled and landing is confirmed

#ifdef USE_MR_BRAKING_MODE
        .braking_speed_threshold = SETTING_NAV_MC_BRAKING_SPEED_THRESHOLD_DEFAULT,               // Braking can become active above 1m/s
        .braking_disengage_speed = SETTING_NAV_MC_BRAKING_DISENGAGE_SPEED_DEFAULT,               // Stop when speed goes below 0.75m/s
        .braking_timeout = SETTING_NAV_MC_BRAKING_TIMEOUT_DEFAULT,                               // Timeout barking after 2s
        .braking_boost_factor = SETTING_NAV_MC_BRAKING_BOOST_FACTOR_DEFAULT,                     // A 100% boost by default
        .braking_boost_timeout = SETTING_NAV_MC_BRAKING_BOOST_TIMEOUT_DEFAULT,                   // Timout boost after 750ms
        .braking_boost_speed_threshold = SETTING_NAV_MC_BRAKING_BOOST_SPEED_THRESHOLD_DEFAULT,   // Boost can happen only above 1.5m/s
        .braking_boost_disengage_speed = SETTING_NAV_MC_BRAKING_BOOST_DISENGAGE_SPEED_DEFAULT,   // Disable boost at 1m/s
        .braking_bank_angle = SETTING_NAV_MC_BRAKING_BANK_ANGLE_DEFAULT,                        // Max braking angle
#endif

        .posDecelerationTime = SETTING_NAV_MC_POS_DECELERATION_TIME_DEFAULT,          // posDecelerationTime * 100
        .posResponseExpo = SETTING_NAV_MC_POS_EXPO_DEFAULT,                           // posResponseExpo * 100
        .slowDownForTurning = SETTING_NAV_MC_WP_SLOWDOWN_DEFAULT,
    },

    // Fixed wing
    .fw = {
        .max_bank_angle = SETTING_NAV_FW_BANK_ANGLE_DEFAULT,                    // degrees
        .max_climb_angle = SETTING_NAV_FW_CLIMB_ANGLE_DEFAULT,                  // degrees
        .max_dive_angle = SETTING_NAV_FW_DIVE_ANGLE_DEFAULT,                    // degrees
        .cruise_speed = SETTING_NAV_FW_CRUISE_SPEED_DEFAULT,                    // cm/s
        .control_smoothness = SETTING_NAV_FW_CONTROL_SMOOTHNESS_DEFAULT,
        .pitch_to_throttle_smooth = SETTING_NAV_FW_PITCH2THR_SMOOTHING_DEFAULT,
        .pitch_to_throttle_thresh = SETTING_NAV_FW_PITCH2THR_THRESHOLD_DEFAULT,
        .loiter_radius = SETTING_NAV_FW_LOITER_RADIUS_DEFAULT,                  // 75m

        //Fixed wing landing
        .land_dive_angle = SETTING_NAV_FW_LAND_DIVE_ANGLE_DEFAULT,              // 2 degrees dive by default

        // Fixed wing launch
        .launch_velocity_thresh = SETTING_NAV_FW_LAUNCH_VELOCITY_DEFAULT,       // 3 m/s
        .launch_accel_thresh = SETTING_NAV_FW_LAUNCH_ACCEL_DEFAULT,             // cm/s/s (1.9*G)
        .launch_time_thresh = SETTING_NAV_FW_LAUNCH_DETECT_TIME_DEFAULT,        // 40ms
        .launch_motor_timer = SETTING_NAV_FW_LAUNCH_MOTOR_DELAY_DEFAULT,        // ms
        .launch_idle_motor_timer = SETTING_NAV_FW_LAUNCH_IDLE_MOTOR_DELAY_DEFAULT,   // ms
        .launch_motor_spinup_time = SETTING_NAV_FW_LAUNCH_SPINUP_TIME_DEFAULT,  // ms, time to gredually increase throttle from idle to launch
        .launch_end_time = SETTING_NAV_FW_LAUNCH_END_TIME_DEFAULT,              // ms, time to gradually decrease/increase throttle and decrease pitch angle from launch to the current flight mode
        .launch_min_time = SETTING_NAV_FW_LAUNCH_MIN_TIME_DEFAULT,              // ms, min time in launch mode
        .launch_timeout = SETTING_NAV_FW_LAUNCH_TIMEOUT_DEFAULT,                // ms, timeout for launch procedure
        .launch_max_altitude = SETTING_NAV_FW_LAUNCH_MAX_ALTITUDE_DEFAULT,      // cm, altitude where to consider launch ended
        .launch_climb_angle = SETTING_NAV_FW_LAUNCH_CLIMB_ANGLE_DEFAULT,        // 18 degrees
        .launch_max_angle = SETTING_NAV_FW_LAUNCH_MAX_ANGLE_DEFAULT,            // 45 deg
        .cruise_yaw_rate  = SETTING_NAV_FW_CRUISE_YAW_RATE_DEFAULT,             // 20dps
        .allow_manual_thr_increase = SETTING_NAV_FW_ALLOW_MANUAL_THR_INCREASE_DEFAULT,
        .useFwNavYawControl = SETTING_NAV_USE_FW_YAW_CONTROL_DEFAULT,
        .yawControlDeadband = SETTING_NAV_FW_YAW_DEADBAND_DEFAULT,
    }
);

static navWapointHeading_t wpHeadingControl;
navigationPosControl_t  posControl;
navSystemStatus_t       NAV_Status;
EXTENDED_FASTRAM multicopterPosXyCoefficients_t multicopterPosXyCoefficients;

// Blackbox states
int16_t navCurrentState;
int16_t navActualVelocity[3];
int16_t navDesiredVelocity[3];
int16_t navActualHeading;
int16_t navDesiredHeading;
int32_t navTargetPosition[3];
int32_t navLatestActualPosition[3];
int16_t navActualSurface;
uint16_t navFlags;
uint16_t navEPH;
uint16_t navEPV;
int16_t navAccNEU[3];
//End of blackbox states

static fpVector3_t * rthGetHomeTargetPosition(rthTargetMode_e mode);
static void updateDesiredRTHAltitude(void);
static void resetAltitudeController(bool useTerrainFollowing);
static void resetPositionController(void);
static void setupAltitudeController(void);
static void resetHeadingController(void);
void resetGCSFlags(void);

static void setupJumpCounters(void);
static void resetJumpCounter(void);
static void clearJumpCounters(void);

static void calculateAndSetActiveWaypoint(const navWaypoint_t * waypoint);
static void calculateAndSetActiveWaypointToLocalPosition(const fpVector3_t * pos);
void calculateInitialHoldPosition(fpVector3_t * pos);
void calculateFarAwayTarget(fpVector3_t * farAwayPos, int32_t yaw, int32_t distance);
void calculateNewCruiseTarget(fpVector3_t * origin, int32_t yaw, int32_t distance);
static bool isWaypointPositionReached(const fpVector3_t * pos, const bool isWaypointHome);
static void mapWaypointToLocalPosition(fpVector3_t * localPos, const navWaypoint_t * waypoint, geoAltitudeConversionMode_e altConv);
static navigationFSMEvent_t nextForNonGeoStates(void);
static bool isWaypointMissionValid(void);

void initializeRTHSanityChecker(const fpVector3_t * pos);
bool validateRTHSanityChecker(void);
void updateHomePosition(void);

static bool rthAltControlStickOverrideCheck(unsigned axis);

/*************************************************************************************************/
static navigationFSMEvent_t navOnEnteringState_NAV_STATE_IDLE(navigationFSMState_t previousState);
static navigationFSMEvent_t navOnEnteringState_NAV_STATE_ALTHOLD_INITIALIZE(navigationFSMState_t previousState);
static navigationFSMEvent_t navOnEnteringState_NAV_STATE_ALTHOLD_IN_PROGRESS(navigationFSMState_t previousState);
static navigationFSMEvent_t navOnEnteringState_NAV_STATE_POSHOLD_3D_INITIALIZE(navigationFSMState_t previousState);
static navigationFSMEvent_t navOnEnteringState_NAV_STATE_POSHOLD_3D_IN_PROGRESS(navigationFSMState_t previousState);
static navigationFSMEvent_t navOnEnteringState_NAV_STATE_COURSE_HOLD_INITIALIZE(navigationFSMState_t previousState);
static navigationFSMEvent_t navOnEnteringState_NAV_STATE_COURSE_HOLD_IN_PROGRESS(navigationFSMState_t previousState);
static navigationFSMEvent_t navOnEnteringState_NAV_STATE_COURSE_HOLD_ADJUSTING(navigationFSMState_t previousState);
static navigationFSMEvent_t navOnEnteringState_NAV_STATE_CRUISE_INITIALIZE(navigationFSMState_t previousState);
static navigationFSMEvent_t navOnEnteringState_NAV_STATE_CRUISE_IN_PROGRESS(navigationFSMState_t previousState);
static navigationFSMEvent_t navOnEnteringState_NAV_STATE_CRUISE_ADJUSTING(navigationFSMState_t previousState);
static navigationFSMEvent_t navOnEnteringState_NAV_STATE_RTH_INITIALIZE(navigationFSMState_t previousState);
static navigationFSMEvent_t navOnEnteringState_NAV_STATE_RTH_CLIMB_TO_SAFE_ALT(navigationFSMState_t previousState);
static navigationFSMEvent_t navOnEnteringState_NAV_STATE_RTH_HEAD_HOME(navigationFSMState_t previousState);
static navigationFSMEvent_t navOnEnteringState_NAV_STATE_RTH_HOVER_PRIOR_TO_LANDING(navigationFSMState_t previousState);
static navigationFSMEvent_t navOnEnteringState_NAV_STATE_RTH_HOVER_ABOVE_HOME(navigationFSMState_t previousState);
static navigationFSMEvent_t navOnEnteringState_NAV_STATE_RTH_LANDING(navigationFSMState_t previousState);
static navigationFSMEvent_t navOnEnteringState_NAV_STATE_RTH_FINISHING(navigationFSMState_t previousState);
static navigationFSMEvent_t navOnEnteringState_NAV_STATE_RTH_FINISHED(navigationFSMState_t previousState);
static navigationFSMEvent_t navOnEnteringState_NAV_STATE_WAYPOINT_INITIALIZE(navigationFSMState_t previousState);
static navigationFSMEvent_t navOnEnteringState_NAV_STATE_WAYPOINT_PRE_ACTION(navigationFSMState_t previousState);
static navigationFSMEvent_t navOnEnteringState_NAV_STATE_WAYPOINT_IN_PROGRESS(navigationFSMState_t previousState);
static navigationFSMEvent_t navOnEnteringState_NAV_STATE_WAYPOINT_REACHED(navigationFSMState_t previousState);
static navigationFSMEvent_t navOnEnteringState_NAV_STATE_WAYPOINT_HOLD_TIME(navigationFSMState_t previousState);
static navigationFSMEvent_t navOnEnteringState_NAV_STATE_WAYPOINT_NEXT(navigationFSMState_t previousState);
static navigationFSMEvent_t navOnEnteringState_NAV_STATE_WAYPOINT_FINISHED(navigationFSMState_t previousState);
static navigationFSMEvent_t navOnEnteringState_NAV_STATE_WAYPOINT_RTH_LAND(navigationFSMState_t previousState);
static navigationFSMEvent_t navOnEnteringState_NAV_STATE_EMERGENCY_LANDING_INITIALIZE(navigationFSMState_t previousState);
static navigationFSMEvent_t navOnEnteringState_NAV_STATE_EMERGENCY_LANDING_IN_PROGRESS(navigationFSMState_t previousState);
static navigationFSMEvent_t navOnEnteringState_NAV_STATE_EMERGENCY_LANDING_FINISHED(navigationFSMState_t previousState);
static navigationFSMEvent_t navOnEnteringState_NAV_STATE_LAUNCH_INITIALIZE(navigationFSMState_t previousState);
static navigationFSMEvent_t navOnEnteringState_NAV_STATE_LAUNCH_WAIT(navigationFSMState_t previousState);
static navigationFSMEvent_t navOnEnteringState_NAV_STATE_LAUNCH_IN_PROGRESS(navigationFSMState_t previousState);

static const navigationFSMStateDescriptor_t navFSM[NAV_STATE_COUNT] = {
    /** Idle state ******************************************************/
    [NAV_STATE_IDLE] = {
        .persistentId = NAV_PERSISTENT_ID_IDLE,
        .onEntry = navOnEnteringState_NAV_STATE_IDLE,
        .timeoutMs = 0,
        .stateFlags = 0,
        .mapToFlightModes = 0,
        .mwState = MW_NAV_STATE_NONE,
        .mwError = MW_NAV_ERROR_NONE,
        .onEvent    = {
            [NAV_FSM_EVENT_SWITCH_TO_ALTHOLD]              = NAV_STATE_ALTHOLD_INITIALIZE,
            [NAV_FSM_EVENT_SWITCH_TO_POSHOLD_3D]           = NAV_STATE_POSHOLD_3D_INITIALIZE,
            [NAV_FSM_EVENT_SWITCH_TO_RTH]                  = NAV_STATE_RTH_INITIALIZE,
            [NAV_FSM_EVENT_SWITCH_TO_WAYPOINT]             = NAV_STATE_WAYPOINT_INITIALIZE,
            [NAV_FSM_EVENT_SWITCH_TO_EMERGENCY_LANDING]    = NAV_STATE_EMERGENCY_LANDING_INITIALIZE,
            [NAV_FSM_EVENT_SWITCH_TO_LAUNCH]               = NAV_STATE_LAUNCH_INITIALIZE,
            [NAV_FSM_EVENT_SWITCH_TO_COURSE_HOLD]          = NAV_STATE_COURSE_HOLD_INITIALIZE,
            [NAV_FSM_EVENT_SWITCH_TO_CRUISE]               = NAV_STATE_CRUISE_INITIALIZE,
        }
    },

    /** ALTHOLD mode ***************************************************/
    [NAV_STATE_ALTHOLD_INITIALIZE] = {
        .persistentId = NAV_PERSISTENT_ID_ALTHOLD_INITIALIZE,
        .onEntry = navOnEnteringState_NAV_STATE_ALTHOLD_INITIALIZE,
        .timeoutMs = 0,
        .stateFlags = NAV_CTL_ALT | NAV_REQUIRE_ANGLE_FW | NAV_REQUIRE_THRTILT,
        .mapToFlightModes = NAV_ALTHOLD_MODE,
        .mwState = MW_NAV_STATE_NONE,
        .mwError = MW_NAV_ERROR_NONE,
        .onEvent = {
            [NAV_FSM_EVENT_SUCCESS]                        = NAV_STATE_ALTHOLD_IN_PROGRESS,
            [NAV_FSM_EVENT_ERROR]                          = NAV_STATE_IDLE,
            [NAV_FSM_EVENT_SWITCH_TO_IDLE]                 = NAV_STATE_IDLE,
        }
    },

    [NAV_STATE_ALTHOLD_IN_PROGRESS] = {
        .persistentId = NAV_PERSISTENT_ID_ALTHOLD_IN_PROGRESS,
        .onEntry = navOnEnteringState_NAV_STATE_ALTHOLD_IN_PROGRESS,
        .timeoutMs = 10,
        .stateFlags = NAV_CTL_ALT | NAV_REQUIRE_ANGLE_FW | NAV_REQUIRE_THRTILT | NAV_RC_ALT,
        .mapToFlightModes = NAV_ALTHOLD_MODE,
        .mwState = MW_NAV_STATE_NONE,
        .mwError = MW_NAV_ERROR_NONE,
        .onEvent = {
            [NAV_FSM_EVENT_TIMEOUT]                        = NAV_STATE_ALTHOLD_IN_PROGRESS,    // re-process the state
            [NAV_FSM_EVENT_SWITCH_TO_IDLE]                 = NAV_STATE_IDLE,
            [NAV_FSM_EVENT_SWITCH_TO_POSHOLD_3D]           = NAV_STATE_POSHOLD_3D_INITIALIZE,
            [NAV_FSM_EVENT_SWITCH_TO_RTH]                  = NAV_STATE_RTH_INITIALIZE,
            [NAV_FSM_EVENT_SWITCH_TO_WAYPOINT]             = NAV_STATE_WAYPOINT_INITIALIZE,
            [NAV_FSM_EVENT_SWITCH_TO_EMERGENCY_LANDING]    = NAV_STATE_EMERGENCY_LANDING_INITIALIZE,
            [NAV_FSM_EVENT_SWITCH_TO_COURSE_HOLD]          = NAV_STATE_COURSE_HOLD_INITIALIZE,
            [NAV_FSM_EVENT_SWITCH_TO_CRUISE]               = NAV_STATE_CRUISE_INITIALIZE,
        }
    },

    /** POSHOLD_3D mode ************************************************/
    [NAV_STATE_POSHOLD_3D_INITIALIZE] = {
        .persistentId = NAV_PERSISTENT_ID_POSHOLD_3D_INITIALIZE,
        .onEntry = navOnEnteringState_NAV_STATE_POSHOLD_3D_INITIALIZE,
        .timeoutMs = 0,
        .stateFlags = NAV_CTL_ALT | NAV_CTL_POS | NAV_REQUIRE_ANGLE | NAV_REQUIRE_THRTILT,
        .mapToFlightModes = NAV_ALTHOLD_MODE | NAV_POSHOLD_MODE,
        .mwState = MW_NAV_STATE_HOLD_INFINIT,
        .mwError = MW_NAV_ERROR_NONE,
        .onEvent = {
            [NAV_FSM_EVENT_SUCCESS]                        = NAV_STATE_POSHOLD_3D_IN_PROGRESS,
            [NAV_FSM_EVENT_ERROR]                          = NAV_STATE_IDLE,
            [NAV_FSM_EVENT_SWITCH_TO_IDLE]                 = NAV_STATE_IDLE,
        }
    },

    [NAV_STATE_POSHOLD_3D_IN_PROGRESS] = {
        .persistentId = NAV_PERSISTENT_ID_POSHOLD_3D_IN_PROGRESS,
        .onEntry = navOnEnteringState_NAV_STATE_POSHOLD_3D_IN_PROGRESS,
        .timeoutMs = 10,
        .stateFlags = NAV_CTL_ALT | NAV_CTL_POS | NAV_CTL_YAW | NAV_REQUIRE_ANGLE | NAV_REQUIRE_THRTILT | NAV_RC_ALT | NAV_RC_POS | NAV_RC_YAW,
        .mapToFlightModes = NAV_ALTHOLD_MODE | NAV_POSHOLD_MODE,
        .mwState = MW_NAV_STATE_HOLD_INFINIT,
        .mwError = MW_NAV_ERROR_NONE,
        .onEvent = {
            [NAV_FSM_EVENT_TIMEOUT]                        = NAV_STATE_POSHOLD_3D_IN_PROGRESS,    // re-process the state
            [NAV_FSM_EVENT_SWITCH_TO_IDLE]                 = NAV_STATE_IDLE,
            [NAV_FSM_EVENT_SWITCH_TO_ALTHOLD]              = NAV_STATE_ALTHOLD_INITIALIZE,
            [NAV_FSM_EVENT_SWITCH_TO_RTH]                  = NAV_STATE_RTH_INITIALIZE,
            [NAV_FSM_EVENT_SWITCH_TO_WAYPOINT]             = NAV_STATE_WAYPOINT_INITIALIZE,
            [NAV_FSM_EVENT_SWITCH_TO_EMERGENCY_LANDING]    = NAV_STATE_EMERGENCY_LANDING_INITIALIZE,
            [NAV_FSM_EVENT_SWITCH_TO_COURSE_HOLD]          = NAV_STATE_COURSE_HOLD_INITIALIZE,
            [NAV_FSM_EVENT_SWITCH_TO_CRUISE]               = NAV_STATE_CRUISE_INITIALIZE,
        }
    },
    /** CRUISE_HOLD mode ************************************************/
    [NAV_STATE_COURSE_HOLD_INITIALIZE] = {
        .persistentId = NAV_PERSISTENT_ID_COURSE_HOLD_INITIALIZE,
        .onEntry = navOnEnteringState_NAV_STATE_COURSE_HOLD_INITIALIZE,
        .timeoutMs = 0,
        .stateFlags = NAV_REQUIRE_ANGLE,
        .mapToFlightModes = NAV_COURSE_HOLD_MODE,
        .mwState = MW_NAV_STATE_NONE,
        .mwError = MW_NAV_ERROR_NONE,
        .onEvent = {
            [NAV_FSM_EVENT_SUCCESS]                        = NAV_STATE_COURSE_HOLD_IN_PROGRESS,
            [NAV_FSM_EVENT_ERROR]                          = NAV_STATE_IDLE,
            [NAV_FSM_EVENT_SWITCH_TO_IDLE]                 = NAV_STATE_IDLE,
        }
    },

    [NAV_STATE_COURSE_HOLD_IN_PROGRESS] = {
        .persistentId = NAV_PERSISTENT_ID_COURSE_HOLD_IN_PROGRESS,
        .onEntry = navOnEnteringState_NAV_STATE_COURSE_HOLD_IN_PROGRESS,
        .timeoutMs = 10,
        .stateFlags = NAV_CTL_POS | NAV_CTL_YAW | NAV_REQUIRE_ANGLE | NAV_RC_POS | NAV_RC_YAW,
        .mapToFlightModes = NAV_COURSE_HOLD_MODE,
        .mwState = MW_NAV_STATE_NONE,
        .mwError = MW_NAV_ERROR_NONE,
        .onEvent = {
            [NAV_FSM_EVENT_TIMEOUT]                        = NAV_STATE_COURSE_HOLD_IN_PROGRESS,    // re-process the state
            [NAV_FSM_EVENT_SWITCH_TO_IDLE]                 = NAV_STATE_IDLE,
            [NAV_FSM_EVENT_SWITCH_TO_ALTHOLD]              = NAV_STATE_ALTHOLD_INITIALIZE,
            [NAV_FSM_EVENT_SWITCH_TO_POSHOLD_3D]           = NAV_STATE_POSHOLD_3D_INITIALIZE,
            [NAV_FSM_EVENT_SWITCH_TO_CRUISE]               = NAV_STATE_CRUISE_INITIALIZE,
            [NAV_FSM_EVENT_SWITCH_TO_COURSE_ADJ]           = NAV_STATE_COURSE_HOLD_ADJUSTING,
            [NAV_FSM_EVENT_SWITCH_TO_RTH]                  = NAV_STATE_RTH_INITIALIZE,
            [NAV_FSM_EVENT_SWITCH_TO_WAYPOINT]             = NAV_STATE_WAYPOINT_INITIALIZE,
            [NAV_FSM_EVENT_SWITCH_TO_EMERGENCY_LANDING]    = NAV_STATE_EMERGENCY_LANDING_INITIALIZE,
        }
    },

        [NAV_STATE_COURSE_HOLD_ADJUSTING] = {
        .persistentId = NAV_PERSISTENT_ID_COURSE_HOLD_ADJUSTING,
        .onEntry = navOnEnteringState_NAV_STATE_COURSE_HOLD_ADJUSTING,
        .timeoutMs = 10,
        .stateFlags =  NAV_REQUIRE_ANGLE | NAV_RC_POS,
        .mapToFlightModes = NAV_COURSE_HOLD_MODE,
        .mwState = MW_NAV_STATE_NONE,
        .mwError = MW_NAV_ERROR_NONE,
        .onEvent = {
            [NAV_FSM_EVENT_SUCCESS]                        = NAV_STATE_COURSE_HOLD_IN_PROGRESS,
            [NAV_FSM_EVENT_TIMEOUT]                        = NAV_STATE_COURSE_HOLD_ADJUSTING,
            [NAV_FSM_EVENT_ERROR]                          = NAV_STATE_IDLE,
            [NAV_FSM_EVENT_SWITCH_TO_IDLE]                 = NAV_STATE_IDLE,
            [NAV_FSM_EVENT_SWITCH_TO_ALTHOLD]              = NAV_STATE_ALTHOLD_INITIALIZE,
            [NAV_FSM_EVENT_SWITCH_TO_POSHOLD_3D]           = NAV_STATE_POSHOLD_3D_INITIALIZE,
            [NAV_FSM_EVENT_SWITCH_TO_CRUISE]               = NAV_STATE_CRUISE_INITIALIZE,
            [NAV_FSM_EVENT_SWITCH_TO_RTH]                  = NAV_STATE_RTH_INITIALIZE,
            [NAV_FSM_EVENT_SWITCH_TO_WAYPOINT]             = NAV_STATE_WAYPOINT_INITIALIZE,
            [NAV_FSM_EVENT_SWITCH_TO_EMERGENCY_LANDING]    = NAV_STATE_EMERGENCY_LANDING_INITIALIZE,
        }
    },

    /** CRUISE_3D mode ************************************************/
    [NAV_STATE_CRUISE_INITIALIZE] = {
        .persistentId = NAV_PERSISTENT_ID_CRUISE_INITIALIZE,
        .onEntry = navOnEnteringState_NAV_STATE_CRUISE_INITIALIZE,
        .timeoutMs = 0,
        .stateFlags = NAV_REQUIRE_ANGLE,
        .mapToFlightModes = NAV_ALTHOLD_MODE | NAV_COURSE_HOLD_MODE,
        .mwState = MW_NAV_STATE_NONE,
        .mwError = MW_NAV_ERROR_NONE,
        .onEvent = {
            [NAV_FSM_EVENT_SUCCESS]                        = NAV_STATE_CRUISE_IN_PROGRESS,
            [NAV_FSM_EVENT_ERROR]                          = NAV_STATE_IDLE,
            [NAV_FSM_EVENT_SWITCH_TO_IDLE]                 = NAV_STATE_IDLE,
        }
    },

    [NAV_STATE_CRUISE_IN_PROGRESS] = {
        .persistentId = NAV_PERSISTENT_ID_CRUISE_IN_PROGRESS,
        .onEntry = navOnEnteringState_NAV_STATE_CRUISE_IN_PROGRESS,
        .timeoutMs = 10,
        .stateFlags = NAV_CTL_POS | NAV_CTL_YAW | NAV_CTL_ALT | NAV_REQUIRE_ANGLE | NAV_RC_POS | NAV_RC_YAW | NAV_RC_ALT,
        .mapToFlightModes = NAV_ALTHOLD_MODE | NAV_COURSE_HOLD_MODE,
        .mwState = MW_NAV_STATE_NONE,
        .mwError = MW_NAV_ERROR_NONE,
        .onEvent = {
            [NAV_FSM_EVENT_TIMEOUT]                        = NAV_STATE_CRUISE_IN_PROGRESS,    // re-process the state
            [NAV_FSM_EVENT_SWITCH_TO_IDLE]                 = NAV_STATE_IDLE,
            [NAV_FSM_EVENT_SWITCH_TO_ALTHOLD]              = NAV_STATE_ALTHOLD_INITIALIZE,
            [NAV_FSM_EVENT_SWITCH_TO_POSHOLD_3D]           = NAV_STATE_POSHOLD_3D_INITIALIZE,
            [NAV_FSM_EVENT_SWITCH_TO_COURSE_HOLD]          = NAV_STATE_COURSE_HOLD_INITIALIZE,
            [NAV_FSM_EVENT_SWITCH_TO_COURSE_ADJ]           = NAV_STATE_CRUISE_ADJUSTING,
            [NAV_FSM_EVENT_SWITCH_TO_RTH]                  = NAV_STATE_RTH_INITIALIZE,
            [NAV_FSM_EVENT_SWITCH_TO_WAYPOINT]             = NAV_STATE_WAYPOINT_INITIALIZE,
            [NAV_FSM_EVENT_SWITCH_TO_EMERGENCY_LANDING]    = NAV_STATE_EMERGENCY_LANDING_INITIALIZE,
        }
    },

    [NAV_STATE_CRUISE_ADJUSTING] = {
        .persistentId = NAV_PERSISTENT_ID_CRUISE_ADJUSTING,
        .onEntry = navOnEnteringState_NAV_STATE_CRUISE_ADJUSTING,
        .timeoutMs = 10,
        .stateFlags =  NAV_CTL_ALT | NAV_REQUIRE_ANGLE | NAV_RC_POS | NAV_RC_ALT,
        .mapToFlightModes = NAV_ALTHOLD_MODE | NAV_COURSE_HOLD_MODE,
        .mwState = MW_NAV_STATE_NONE,
        .mwError = MW_NAV_ERROR_NONE,
        .onEvent = {
            [NAV_FSM_EVENT_SUCCESS]                        = NAV_STATE_CRUISE_IN_PROGRESS,
            [NAV_FSM_EVENT_TIMEOUT]                        = NAV_STATE_CRUISE_ADJUSTING,
            [NAV_FSM_EVENT_ERROR]                          = NAV_STATE_IDLE,
            [NAV_FSM_EVENT_SWITCH_TO_IDLE]                 = NAV_STATE_IDLE,
            [NAV_FSM_EVENT_SWITCH_TO_ALTHOLD]              = NAV_STATE_ALTHOLD_INITIALIZE,
            [NAV_FSM_EVENT_SWITCH_TO_POSHOLD_3D]           = NAV_STATE_POSHOLD_3D_INITIALIZE,
            [NAV_FSM_EVENT_SWITCH_TO_COURSE_HOLD]          = NAV_STATE_COURSE_HOLD_INITIALIZE,
            [NAV_FSM_EVENT_SWITCH_TO_RTH]                  = NAV_STATE_RTH_INITIALIZE,
            [NAV_FSM_EVENT_SWITCH_TO_WAYPOINT]             = NAV_STATE_WAYPOINT_INITIALIZE,
            [NAV_FSM_EVENT_SWITCH_TO_EMERGENCY_LANDING]    = NAV_STATE_EMERGENCY_LANDING_INITIALIZE,
        }
    },

    /** RTH_3D mode ************************************************/
    [NAV_STATE_RTH_INITIALIZE] = {
        .persistentId = NAV_PERSISTENT_ID_RTH_INITIALIZE,
        .onEntry = navOnEnteringState_NAV_STATE_RTH_INITIALIZE,
        .timeoutMs = 10,
        .stateFlags = NAV_CTL_ALT | NAV_CTL_POS | NAV_CTL_YAW | NAV_REQUIRE_ANGLE | NAV_REQUIRE_MAGHOLD | NAV_REQUIRE_THRTILT | NAV_AUTO_RTH,
        .mapToFlightModes = NAV_RTH_MODE | NAV_ALTHOLD_MODE,
        .mwState = MW_NAV_STATE_RTH_START,
        .mwError = MW_NAV_ERROR_NONE,
        .onEvent = {
            [NAV_FSM_EVENT_TIMEOUT]                        = NAV_STATE_RTH_INITIALIZE,      // re-process the state
            [NAV_FSM_EVENT_SUCCESS]                        = NAV_STATE_RTH_CLIMB_TO_SAFE_ALT,
            [NAV_FSM_EVENT_SWITCH_TO_EMERGENCY_LANDING]    = NAV_STATE_EMERGENCY_LANDING_INITIALIZE,
            [NAV_FSM_EVENT_SWITCH_TO_RTH_LANDING]          = NAV_STATE_RTH_HOVER_PRIOR_TO_LANDING,
            [NAV_FSM_EVENT_SWITCH_TO_IDLE]                 = NAV_STATE_IDLE,
        }
    },

    [NAV_STATE_RTH_CLIMB_TO_SAFE_ALT] = {
        .persistentId = NAV_PERSISTENT_ID_RTH_CLIMB_TO_SAFE_ALT,
        .onEntry = navOnEnteringState_NAV_STATE_RTH_CLIMB_TO_SAFE_ALT,
        .timeoutMs = 10,
        .stateFlags = NAV_CTL_ALT | NAV_CTL_POS | NAV_CTL_YAW | NAV_REQUIRE_ANGLE | NAV_REQUIRE_MAGHOLD | NAV_REQUIRE_THRTILT | NAV_AUTO_RTH | NAV_RC_POS | NAV_RC_YAW,     // allow pos adjustment while climbind to safe alt
        .mapToFlightModes = NAV_RTH_MODE | NAV_ALTHOLD_MODE,
        .mwState = MW_NAV_STATE_RTH_CLIMB,
        .mwError = MW_NAV_ERROR_WAIT_FOR_RTH_ALT,
        .onEvent = {
            [NAV_FSM_EVENT_TIMEOUT]                        = NAV_STATE_RTH_CLIMB_TO_SAFE_ALT,   // re-process the state
            [NAV_FSM_EVENT_SUCCESS]                        = NAV_STATE_RTH_HEAD_HOME,
            [NAV_FSM_EVENT_SWITCH_TO_IDLE]                 = NAV_STATE_IDLE,
            [NAV_FSM_EVENT_SWITCH_TO_ALTHOLD]              = NAV_STATE_ALTHOLD_INITIALIZE,
            [NAV_FSM_EVENT_SWITCH_TO_POSHOLD_3D]           = NAV_STATE_POSHOLD_3D_INITIALIZE,
            [NAV_FSM_EVENT_SWITCH_TO_EMERGENCY_LANDING]    = NAV_STATE_EMERGENCY_LANDING_INITIALIZE,
            [NAV_FSM_EVENT_SWITCH_TO_COURSE_HOLD]          = NAV_STATE_COURSE_HOLD_INITIALIZE,
            [NAV_FSM_EVENT_SWITCH_TO_CRUISE]               = NAV_STATE_CRUISE_INITIALIZE,
        }
    },

    [NAV_STATE_RTH_HEAD_HOME] = {
        .persistentId = NAV_PERSISTENT_ID_RTH_HEAD_HOME,
        .onEntry = navOnEnteringState_NAV_STATE_RTH_HEAD_HOME,
        .timeoutMs = 10,
        .stateFlags = NAV_CTL_ALT | NAV_CTL_POS | NAV_CTL_YAW | NAV_REQUIRE_ANGLE | NAV_REQUIRE_MAGHOLD | NAV_REQUIRE_THRTILT | NAV_AUTO_RTH | NAV_RC_POS | NAV_RC_YAW,
        .mapToFlightModes = NAV_RTH_MODE | NAV_ALTHOLD_MODE,
        .mwState = MW_NAV_STATE_RTH_ENROUTE,
        .mwError = MW_NAV_ERROR_NONE,
        .onEvent = {
            [NAV_FSM_EVENT_TIMEOUT]                        = NAV_STATE_RTH_HEAD_HOME,           // re-process the state
            [NAV_FSM_EVENT_SUCCESS]                        = NAV_STATE_RTH_HOVER_PRIOR_TO_LANDING,
            [NAV_FSM_EVENT_SWITCH_TO_IDLE]                 = NAV_STATE_IDLE,
            [NAV_FSM_EVENT_SWITCH_TO_ALTHOLD]              = NAV_STATE_ALTHOLD_INITIALIZE,
            [NAV_FSM_EVENT_SWITCH_TO_POSHOLD_3D]           = NAV_STATE_POSHOLD_3D_INITIALIZE,
            [NAV_FSM_EVENT_SWITCH_TO_EMERGENCY_LANDING]    = NAV_STATE_EMERGENCY_LANDING_INITIALIZE,
            [NAV_FSM_EVENT_SWITCH_TO_COURSE_HOLD]          = NAV_STATE_COURSE_HOLD_INITIALIZE,
            [NAV_FSM_EVENT_SWITCH_TO_CRUISE]               = NAV_STATE_CRUISE_INITIALIZE,
        }
    },

    [NAV_STATE_RTH_HOVER_PRIOR_TO_LANDING] = {
        .persistentId = NAV_PERSISTENT_ID_RTH_HOVER_PRIOR_TO_LANDING,
        .onEntry = navOnEnteringState_NAV_STATE_RTH_HOVER_PRIOR_TO_LANDING,
        .timeoutMs = 500,
        .stateFlags = NAV_CTL_ALT | NAV_CTL_POS | NAV_CTL_YAW | NAV_REQUIRE_ANGLE | NAV_REQUIRE_MAGHOLD | NAV_REQUIRE_THRTILT | NAV_AUTO_RTH | NAV_RC_POS | NAV_RC_YAW,
        .mapToFlightModes = NAV_RTH_MODE | NAV_ALTHOLD_MODE,
        .mwState = MW_NAV_STATE_LAND_SETTLE,
        .mwError = MW_NAV_ERROR_NONE,
        .onEvent = {
            [NAV_FSM_EVENT_TIMEOUT]                        = NAV_STATE_RTH_HOVER_PRIOR_TO_LANDING,
            [NAV_FSM_EVENT_SUCCESS]                        = NAV_STATE_RTH_LANDING,
            [NAV_FSM_EVENT_SWITCH_TO_RTH_HOVER_ABOVE_HOME] = NAV_STATE_RTH_HOVER_ABOVE_HOME,
            [NAV_FSM_EVENT_SWITCH_TO_IDLE]                 = NAV_STATE_IDLE,
            [NAV_FSM_EVENT_SWITCH_TO_ALTHOLD]              = NAV_STATE_ALTHOLD_INITIALIZE,
            [NAV_FSM_EVENT_SWITCH_TO_POSHOLD_3D]           = NAV_STATE_POSHOLD_3D_INITIALIZE,
            [NAV_FSM_EVENT_SWITCH_TO_EMERGENCY_LANDING]    = NAV_STATE_EMERGENCY_LANDING_INITIALIZE,
            [NAV_FSM_EVENT_SWITCH_TO_COURSE_HOLD]          = NAV_STATE_COURSE_HOLD_INITIALIZE,
            [NAV_FSM_EVENT_SWITCH_TO_CRUISE]               = NAV_STATE_CRUISE_INITIALIZE,
        }
    },

    [NAV_STATE_RTH_HOVER_ABOVE_HOME] = {
        .persistentId = NAV_PERSISTENT_ID_RTH_HOVER_ABOVE_HOME,
        .onEntry = navOnEnteringState_NAV_STATE_RTH_HOVER_ABOVE_HOME,
        .timeoutMs = 10,
        .stateFlags = NAV_CTL_ALT | NAV_CTL_POS | NAV_CTL_YAW | NAV_REQUIRE_ANGLE | NAV_REQUIRE_MAGHOLD | NAV_REQUIRE_THRTILT | NAV_AUTO_RTH | NAV_RC_POS | NAV_RC_YAW | NAV_RC_ALT,
        .mapToFlightModes = NAV_RTH_MODE | NAV_ALTHOLD_MODE,
        .mwState = MW_NAV_STATE_HOVER_ABOVE_HOME,
        .mwError = MW_NAV_ERROR_NONE,
        .onEvent = {
            [NAV_FSM_EVENT_TIMEOUT]                        = NAV_STATE_RTH_HOVER_ABOVE_HOME,
            [NAV_FSM_EVENT_SWITCH_TO_IDLE]                 = NAV_STATE_IDLE,
            [NAV_FSM_EVENT_SWITCH_TO_ALTHOLD]              = NAV_STATE_ALTHOLD_INITIALIZE,
            [NAV_FSM_EVENT_SWITCH_TO_POSHOLD_3D]           = NAV_STATE_POSHOLD_3D_INITIALIZE,
            [NAV_FSM_EVENT_SWITCH_TO_EMERGENCY_LANDING]    = NAV_STATE_EMERGENCY_LANDING_INITIALIZE,
            [NAV_FSM_EVENT_SWITCH_TO_COURSE_HOLD]          = NAV_STATE_COURSE_HOLD_INITIALIZE,
            [NAV_FSM_EVENT_SWITCH_TO_CRUISE]               = NAV_STATE_CRUISE_INITIALIZE,
        }
    },

    [NAV_STATE_RTH_LANDING] = {
        .persistentId = NAV_PERSISTENT_ID_RTH_LANDING,
        .onEntry = navOnEnteringState_NAV_STATE_RTH_LANDING,
        .timeoutMs = 10,
        .stateFlags = NAV_CTL_ALT | NAV_CTL_POS | NAV_CTL_YAW | NAV_CTL_LAND | NAV_REQUIRE_ANGLE | NAV_REQUIRE_MAGHOLD | NAV_REQUIRE_THRTILT | NAV_AUTO_RTH | NAV_RC_POS | NAV_RC_YAW,
        .mapToFlightModes = NAV_RTH_MODE | NAV_ALTHOLD_MODE,
        .mwState = MW_NAV_STATE_LAND_IN_PROGRESS,
        .mwError = MW_NAV_ERROR_LANDING,
        .onEvent = {
            [NAV_FSM_EVENT_TIMEOUT]                        = NAV_STATE_RTH_LANDING,         // re-process state
            [NAV_FSM_EVENT_SUCCESS]                        = NAV_STATE_RTH_FINISHING,
            [NAV_FSM_EVENT_SWITCH_TO_IDLE]                 = NAV_STATE_IDLE,
            [NAV_FSM_EVENT_SWITCH_TO_ALTHOLD]              = NAV_STATE_ALTHOLD_INITIALIZE,
            [NAV_FSM_EVENT_SWITCH_TO_POSHOLD_3D]           = NAV_STATE_POSHOLD_3D_INITIALIZE,
            [NAV_FSM_EVENT_SWITCH_TO_EMERGENCY_LANDING]    = NAV_STATE_EMERGENCY_LANDING_INITIALIZE,
        }
    },

    [NAV_STATE_RTH_FINISHING] = {
        .persistentId = NAV_PERSISTENT_ID_RTH_FINISHING,
        .onEntry = navOnEnteringState_NAV_STATE_RTH_FINISHING,
        .timeoutMs = 0,
        .stateFlags = NAV_CTL_ALT | NAV_CTL_POS | NAV_CTL_YAW | NAV_REQUIRE_ANGLE | NAV_REQUIRE_MAGHOLD | NAV_REQUIRE_THRTILT | NAV_AUTO_RTH,
        .mapToFlightModes = NAV_RTH_MODE | NAV_ALTHOLD_MODE,
        .mwState = MW_NAV_STATE_LAND_IN_PROGRESS,
        .mwError = MW_NAV_ERROR_LANDING,
        .onEvent = {
            [NAV_FSM_EVENT_SUCCESS]                        = NAV_STATE_RTH_FINISHED,
            [NAV_FSM_EVENT_SWITCH_TO_IDLE]                 = NAV_STATE_IDLE,
        }
    },

    [NAV_STATE_RTH_FINISHED] = {
        .persistentId = NAV_PERSISTENT_ID_RTH_FINISHED,
        .onEntry = navOnEnteringState_NAV_STATE_RTH_FINISHED,
        .timeoutMs = 10,
        .stateFlags = NAV_CTL_ALT | NAV_REQUIRE_ANGLE | NAV_REQUIRE_THRTILT | NAV_AUTO_RTH,
        .mapToFlightModes = NAV_RTH_MODE | NAV_ALTHOLD_MODE,
        .mwState = MW_NAV_STATE_LANDED,
        .mwError = MW_NAV_ERROR_NONE,
        .onEvent = {
            [NAV_FSM_EVENT_TIMEOUT]                        = NAV_STATE_RTH_FINISHED,         // re-process state
            [NAV_FSM_EVENT_SWITCH_TO_IDLE]                 = NAV_STATE_IDLE,
            [NAV_FSM_EVENT_SWITCH_TO_ALTHOLD]              = NAV_STATE_ALTHOLD_INITIALIZE,
            [NAV_FSM_EVENT_SWITCH_TO_POSHOLD_3D]           = NAV_STATE_POSHOLD_3D_INITIALIZE,
            [NAV_FSM_EVENT_SWITCH_TO_EMERGENCY_LANDING]    = NAV_STATE_EMERGENCY_LANDING_INITIALIZE,
        }
    },

    /** WAYPOINT mode ************************************************/
    [NAV_STATE_WAYPOINT_INITIALIZE] = {
        .persistentId = NAV_PERSISTENT_ID_WAYPOINT_INITIALIZE,
        .onEntry = navOnEnteringState_NAV_STATE_WAYPOINT_INITIALIZE,
        .timeoutMs = 0,
        .stateFlags = NAV_CTL_ALT | NAV_CTL_POS | NAV_CTL_YAW | NAV_REQUIRE_ANGLE | NAV_REQUIRE_MAGHOLD | NAV_REQUIRE_THRTILT | NAV_AUTO_WP,
        .mapToFlightModes = NAV_WP_MODE | NAV_ALTHOLD_MODE,
        .mwState = MW_NAV_STATE_PROCESS_NEXT,
        .mwError = MW_NAV_ERROR_NONE,
        .onEvent = {
            [NAV_FSM_EVENT_SUCCESS]                        = NAV_STATE_WAYPOINT_PRE_ACTION,
            [NAV_FSM_EVENT_ERROR]                          = NAV_STATE_IDLE,
            [NAV_FSM_EVENT_SWITCH_TO_IDLE]                 = NAV_STATE_IDLE,
            [NAV_FSM_EVENT_SWITCH_TO_WAYPOINT_FINISHED]    = NAV_STATE_WAYPOINT_FINISHED,
        }
    },

    [NAV_STATE_WAYPOINT_PRE_ACTION] = {
        .persistentId = NAV_PERSISTENT_ID_WAYPOINT_PRE_ACTION,
        .onEntry = navOnEnteringState_NAV_STATE_WAYPOINT_PRE_ACTION,
        .timeoutMs = 10,
        .stateFlags = NAV_CTL_ALT | NAV_CTL_POS | NAV_CTL_YAW | NAV_REQUIRE_ANGLE | NAV_REQUIRE_MAGHOLD | NAV_REQUIRE_THRTILT | NAV_AUTO_WP,
        .mapToFlightModes = NAV_WP_MODE | NAV_ALTHOLD_MODE,
        .mwState = MW_NAV_STATE_PROCESS_NEXT,
        .mwError = MW_NAV_ERROR_NONE,
        .onEvent = {
            [NAV_FSM_EVENT_TIMEOUT]                     = NAV_STATE_WAYPOINT_PRE_ACTION,   // re-process the state (for JUMP)
            [NAV_FSM_EVENT_SUCCESS]                     = NAV_STATE_WAYPOINT_IN_PROGRESS,
            [NAV_FSM_EVENT_ERROR]                       = NAV_STATE_IDLE,
            [NAV_FSM_EVENT_SWITCH_TO_IDLE]              = NAV_STATE_IDLE,
            [NAV_FSM_EVENT_SWITCH_TO_RTH]               = NAV_STATE_RTH_INITIALIZE,
            [NAV_FSM_EVENT_SWITCH_TO_WAYPOINT_FINISHED] = NAV_STATE_WAYPOINT_FINISHED,
        }
    },

    [NAV_STATE_WAYPOINT_IN_PROGRESS] = {
        .persistentId = NAV_PERSISTENT_ID_WAYPOINT_IN_PROGRESS,
        .onEntry = navOnEnteringState_NAV_STATE_WAYPOINT_IN_PROGRESS,
        .timeoutMs = 10,
        .stateFlags = NAV_CTL_ALT | NAV_CTL_POS | NAV_CTL_YAW | NAV_REQUIRE_ANGLE | NAV_REQUIRE_MAGHOLD | NAV_REQUIRE_THRTILT | NAV_AUTO_WP,
        .mapToFlightModes = NAV_WP_MODE | NAV_ALTHOLD_MODE,
        .mwState = MW_NAV_STATE_WP_ENROUTE,
        .mwError = MW_NAV_ERROR_NONE,
        .onEvent = {
            [NAV_FSM_EVENT_TIMEOUT]                        = NAV_STATE_WAYPOINT_IN_PROGRESS,   // re-process the state
            [NAV_FSM_EVENT_SUCCESS]                        = NAV_STATE_WAYPOINT_REACHED,       // successfully reached waypoint
            [NAV_FSM_EVENT_SWITCH_TO_IDLE]                 = NAV_STATE_IDLE,
            [NAV_FSM_EVENT_SWITCH_TO_ALTHOLD]              = NAV_STATE_ALTHOLD_INITIALIZE,
            [NAV_FSM_EVENT_SWITCH_TO_POSHOLD_3D]           = NAV_STATE_POSHOLD_3D_INITIALIZE,
            [NAV_FSM_EVENT_SWITCH_TO_RTH]                  = NAV_STATE_RTH_INITIALIZE,
            [NAV_FSM_EVENT_SWITCH_TO_EMERGENCY_LANDING]    = NAV_STATE_EMERGENCY_LANDING_INITIALIZE,
            [NAV_FSM_EVENT_SWITCH_TO_COURSE_HOLD]          = NAV_STATE_COURSE_HOLD_INITIALIZE,
            [NAV_FSM_EVENT_SWITCH_TO_CRUISE]               = NAV_STATE_CRUISE_INITIALIZE,
        }
    },

    [NAV_STATE_WAYPOINT_REACHED] = {
        .persistentId = NAV_PERSISTENT_ID_WAYPOINT_REACHED,
        .onEntry = navOnEnteringState_NAV_STATE_WAYPOINT_REACHED,
        .timeoutMs = 10,
        .stateFlags = NAV_CTL_ALT | NAV_CTL_POS | NAV_CTL_YAW | NAV_REQUIRE_ANGLE | NAV_REQUIRE_MAGHOLD | NAV_REQUIRE_THRTILT | NAV_AUTO_WP,
        .mapToFlightModes = NAV_WP_MODE | NAV_ALTHOLD_MODE,
        .mwState = MW_NAV_STATE_PROCESS_NEXT,
        .mwError = MW_NAV_ERROR_NONE,
        .onEvent = {
            [NAV_FSM_EVENT_TIMEOUT]                     = NAV_STATE_WAYPOINT_REACHED,   // re-process state
            [NAV_FSM_EVENT_SUCCESS]                     = NAV_STATE_WAYPOINT_NEXT,
            [NAV_FSM_EVENT_SWITCH_TO_WAYPOINT_HOLD_TIME] = NAV_STATE_WAYPOINT_HOLD_TIME,
            [NAV_FSM_EVENT_SWITCH_TO_WAYPOINT_FINISHED] = NAV_STATE_WAYPOINT_FINISHED,
            [NAV_FSM_EVENT_SWITCH_TO_WAYPOINT_RTH_LAND] = NAV_STATE_WAYPOINT_RTH_LAND,
            [NAV_FSM_EVENT_SWITCH_TO_IDLE]              = NAV_STATE_IDLE,
            [NAV_FSM_EVENT_SWITCH_TO_ALTHOLD]           = NAV_STATE_ALTHOLD_INITIALIZE,
            [NAV_FSM_EVENT_SWITCH_TO_POSHOLD_3D]        = NAV_STATE_POSHOLD_3D_INITIALIZE,
            [NAV_FSM_EVENT_SWITCH_TO_RTH]               = NAV_STATE_RTH_INITIALIZE,
            [NAV_FSM_EVENT_SWITCH_TO_EMERGENCY_LANDING] = NAV_STATE_EMERGENCY_LANDING_INITIALIZE,
            [NAV_FSM_EVENT_SWITCH_TO_COURSE_HOLD]       = NAV_STATE_COURSE_HOLD_INITIALIZE,
            [NAV_FSM_EVENT_SWITCH_TO_CRUISE]            = NAV_STATE_CRUISE_INITIALIZE,
        }
    },

    [NAV_STATE_WAYPOINT_HOLD_TIME] = {
        .persistentId = NAV_PERSISTENT_ID_WAYPOINT_HOLD_TIME,                             // There is no state for timed hold?
        .onEntry = navOnEnteringState_NAV_STATE_WAYPOINT_HOLD_TIME,
        .timeoutMs = 10,
        .stateFlags = NAV_CTL_ALT | NAV_CTL_POS | NAV_CTL_YAW | NAV_REQUIRE_ANGLE | NAV_REQUIRE_MAGHOLD | NAV_REQUIRE_THRTILT | NAV_AUTO_WP,
        .mapToFlightModes = NAV_WP_MODE | NAV_ALTHOLD_MODE,
        .mwState = MW_NAV_STATE_HOLD_TIMED,
        .mwError = MW_NAV_ERROR_NONE,
        .onEvent = {
            [NAV_FSM_EVENT_TIMEOUT]                        = NAV_STATE_WAYPOINT_HOLD_TIME,     // re-process the state
            [NAV_FSM_EVENT_SUCCESS]                        = NAV_STATE_WAYPOINT_NEXT,          // successfully reached waypoint
            [NAV_FSM_EVENT_SWITCH_TO_IDLE]                 = NAV_STATE_IDLE,
            [NAV_FSM_EVENT_SWITCH_TO_ALTHOLD]              = NAV_STATE_ALTHOLD_INITIALIZE,
            [NAV_FSM_EVENT_SWITCH_TO_POSHOLD_3D]           = NAV_STATE_POSHOLD_3D_INITIALIZE,
            [NAV_FSM_EVENT_SWITCH_TO_RTH]                  = NAV_STATE_RTH_INITIALIZE,
            [NAV_FSM_EVENT_SWITCH_TO_EMERGENCY_LANDING]    = NAV_STATE_EMERGENCY_LANDING_INITIALIZE,
            [NAV_FSM_EVENT_SWITCH_TO_COURSE_HOLD]          = NAV_STATE_COURSE_HOLD_INITIALIZE,
            [NAV_FSM_EVENT_SWITCH_TO_CRUISE]               = NAV_STATE_CRUISE_INITIALIZE,
        }
    },

    [NAV_STATE_WAYPOINT_RTH_LAND] = {
        .persistentId = NAV_PERSISTENT_ID_WAYPOINT_RTH_LAND,
        .onEntry = navOnEnteringState_NAV_STATE_WAYPOINT_RTH_LAND,
        .timeoutMs = 10,
        .stateFlags = NAV_CTL_ALT | NAV_CTL_POS | NAV_CTL_YAW | NAV_CTL_LAND | NAV_REQUIRE_ANGLE | NAV_REQUIRE_MAGHOLD | NAV_REQUIRE_THRTILT | NAV_AUTO_WP,
        .mapToFlightModes = NAV_WP_MODE | NAV_ALTHOLD_MODE,
        .mwState = MW_NAV_STATE_LAND_IN_PROGRESS,
        .mwError = MW_NAV_ERROR_LANDING,
        .onEvent = {
            [NAV_FSM_EVENT_TIMEOUT]                        = NAV_STATE_WAYPOINT_RTH_LAND,   // re-process state
            [NAV_FSM_EVENT_SUCCESS]                        = NAV_STATE_WAYPOINT_FINISHED,
            [NAV_FSM_EVENT_SWITCH_TO_IDLE]                 = NAV_STATE_IDLE,
            [NAV_FSM_EVENT_SWITCH_TO_ALTHOLD]              = NAV_STATE_ALTHOLD_INITIALIZE,
            [NAV_FSM_EVENT_SWITCH_TO_POSHOLD_3D]           = NAV_STATE_POSHOLD_3D_INITIALIZE,
            [NAV_FSM_EVENT_SWITCH_TO_RTH]                  = NAV_STATE_RTH_INITIALIZE,
            [NAV_FSM_EVENT_SWITCH_TO_EMERGENCY_LANDING]    = NAV_STATE_EMERGENCY_LANDING_INITIALIZE,
            [NAV_FSM_EVENT_SWITCH_TO_COURSE_HOLD]          = NAV_STATE_COURSE_HOLD_INITIALIZE,
            [NAV_FSM_EVENT_SWITCH_TO_CRUISE]               = NAV_STATE_CRUISE_INITIALIZE,
        }
    },

    [NAV_STATE_WAYPOINT_NEXT] = {
        .persistentId = NAV_PERSISTENT_ID_WAYPOINT_NEXT,
        .onEntry = navOnEnteringState_NAV_STATE_WAYPOINT_NEXT,
        .timeoutMs = 0,
        .stateFlags = NAV_CTL_ALT | NAV_CTL_POS | NAV_CTL_YAW | NAV_REQUIRE_ANGLE | NAV_REQUIRE_MAGHOLD | NAV_REQUIRE_THRTILT | NAV_AUTO_WP,
        .mapToFlightModes = NAV_WP_MODE | NAV_ALTHOLD_MODE,
        .mwState = MW_NAV_STATE_PROCESS_NEXT,
        .mwError = MW_NAV_ERROR_NONE,
        .onEvent = {
            [NAV_FSM_EVENT_SUCCESS]                        = NAV_STATE_WAYPOINT_PRE_ACTION,
            [NAV_FSM_EVENT_SWITCH_TO_WAYPOINT_FINISHED]    = NAV_STATE_WAYPOINT_FINISHED,
        }
    },

    [NAV_STATE_WAYPOINT_FINISHED] = {
        .persistentId = NAV_PERSISTENT_ID_WAYPOINT_FINISHED,
        .onEntry = navOnEnteringState_NAV_STATE_WAYPOINT_FINISHED,
        .timeoutMs = 10,
        .stateFlags = NAV_CTL_ALT | NAV_CTL_POS | NAV_CTL_YAW | NAV_REQUIRE_ANGLE | NAV_REQUIRE_MAGHOLD | NAV_REQUIRE_THRTILT | NAV_AUTO_WP | NAV_AUTO_WP_DONE,
        .mapToFlightModes = NAV_WP_MODE | NAV_ALTHOLD_MODE,
        .mwState = MW_NAV_STATE_WP_ENROUTE,
        .mwError = MW_NAV_ERROR_FINISH,
        .onEvent = {
            [NAV_FSM_EVENT_TIMEOUT]                        = NAV_STATE_WAYPOINT_FINISHED,   // re-process state
            [NAV_FSM_EVENT_SWITCH_TO_IDLE]                 = NAV_STATE_IDLE,
            [NAV_FSM_EVENT_SWITCH_TO_ALTHOLD]              = NAV_STATE_ALTHOLD_INITIALIZE,
            [NAV_FSM_EVENT_SWITCH_TO_POSHOLD_3D]           = NAV_STATE_POSHOLD_3D_INITIALIZE,
            [NAV_FSM_EVENT_SWITCH_TO_RTH]                  = NAV_STATE_RTH_INITIALIZE,
            [NAV_FSM_EVENT_SWITCH_TO_EMERGENCY_LANDING]    = NAV_STATE_EMERGENCY_LANDING_INITIALIZE,
            [NAV_FSM_EVENT_SWITCH_TO_COURSE_HOLD]          = NAV_STATE_COURSE_HOLD_INITIALIZE,
            [NAV_FSM_EVENT_SWITCH_TO_CRUISE]               = NAV_STATE_CRUISE_INITIALIZE,
        }
    },

    /** EMERGENCY LANDING ************************************************/
    [NAV_STATE_EMERGENCY_LANDING_INITIALIZE] = {
        .persistentId = NAV_PERSISTENT_ID_EMERGENCY_LANDING_INITIALIZE,
        .onEntry = navOnEnteringState_NAV_STATE_EMERGENCY_LANDING_INITIALIZE,
        .timeoutMs = 0,
        .stateFlags = NAV_CTL_EMERG | NAV_REQUIRE_ANGLE,
        .mapToFlightModes = 0,
        .mwState = MW_NAV_STATE_EMERGENCY_LANDING,
        .mwError = MW_NAV_ERROR_LANDING,
        .onEvent = {
            [NAV_FSM_EVENT_SUCCESS]                        = NAV_STATE_EMERGENCY_LANDING_IN_PROGRESS,
            [NAV_FSM_EVENT_ERROR]                          = NAV_STATE_IDLE,
            [NAV_FSM_EVENT_SWITCH_TO_IDLE]                 = NAV_STATE_IDLE,
            [NAV_FSM_EVENT_SWITCH_TO_ALTHOLD]              = NAV_STATE_ALTHOLD_INITIALIZE,
            [NAV_FSM_EVENT_SWITCH_TO_RTH]                  = NAV_STATE_RTH_INITIALIZE,
            [NAV_FSM_EVENT_SWITCH_TO_WAYPOINT]             = NAV_STATE_WAYPOINT_INITIALIZE,
        }
    },

    [NAV_STATE_EMERGENCY_LANDING_IN_PROGRESS] = {
        .persistentId = NAV_PERSISTENT_ID_EMERGENCY_LANDING_IN_PROGRESS,
        .onEntry = navOnEnteringState_NAV_STATE_EMERGENCY_LANDING_IN_PROGRESS,
        .timeoutMs = 10,
        .stateFlags = NAV_CTL_EMERG | NAV_REQUIRE_ANGLE,
        .mapToFlightModes = 0,
        .mwState = MW_NAV_STATE_EMERGENCY_LANDING,
        .mwError = MW_NAV_ERROR_LANDING,
        .onEvent = {
            [NAV_FSM_EVENT_TIMEOUT]                        = NAV_STATE_EMERGENCY_LANDING_IN_PROGRESS,    // re-process the state
            [NAV_FSM_EVENT_SUCCESS]                        = NAV_STATE_EMERGENCY_LANDING_FINISHED,
            [NAV_FSM_EVENT_SWITCH_TO_IDLE]                 = NAV_STATE_IDLE,
            [NAV_FSM_EVENT_SWITCH_TO_ALTHOLD]              = NAV_STATE_ALTHOLD_INITIALIZE,
            [NAV_FSM_EVENT_SWITCH_TO_RTH]                  = NAV_STATE_RTH_INITIALIZE,
            [NAV_FSM_EVENT_SWITCH_TO_WAYPOINT]             = NAV_STATE_WAYPOINT_INITIALIZE,
        }
    },

    [NAV_STATE_EMERGENCY_LANDING_FINISHED] = {
        .persistentId = NAV_PERSISTENT_ID_EMERGENCY_LANDING_FINISHED,
        .onEntry = navOnEnteringState_NAV_STATE_EMERGENCY_LANDING_FINISHED,
        .timeoutMs = 10,
        .stateFlags = NAV_CTL_EMERG | NAV_REQUIRE_ANGLE,
        .mapToFlightModes = 0,
        .mwState = MW_NAV_STATE_LANDED,
        .mwError = MW_NAV_ERROR_LANDING,
        .onEvent = {
            [NAV_FSM_EVENT_TIMEOUT]                        = NAV_STATE_EMERGENCY_LANDING_FINISHED,
            [NAV_FSM_EVENT_SWITCH_TO_IDLE]                 = NAV_STATE_IDLE,
        }
    },

    [NAV_STATE_LAUNCH_INITIALIZE] = {
        .persistentId = NAV_PERSISTENT_ID_LAUNCH_INITIALIZE,
        .onEntry = navOnEnteringState_NAV_STATE_LAUNCH_INITIALIZE,
        .timeoutMs = 0,
        .stateFlags = NAV_REQUIRE_ANGLE,
        .mapToFlightModes = NAV_LAUNCH_MODE,
        .mwState = MW_NAV_STATE_NONE,
        .mwError = MW_NAV_ERROR_NONE,
        .onEvent = {
            [NAV_FSM_EVENT_SUCCESS]                        = NAV_STATE_LAUNCH_WAIT,
            [NAV_FSM_EVENT_ERROR]                          = NAV_STATE_IDLE,
            [NAV_FSM_EVENT_SWITCH_TO_IDLE]                 = NAV_STATE_IDLE,
        }
    },

    [NAV_STATE_LAUNCH_WAIT] = {
        .persistentId = NAV_PERSISTENT_ID_LAUNCH_WAIT,
        .onEntry = navOnEnteringState_NAV_STATE_LAUNCH_WAIT,
        .timeoutMs = 10,
        .stateFlags = NAV_CTL_LAUNCH | NAV_REQUIRE_ANGLE,
        .mapToFlightModes = NAV_LAUNCH_MODE,
        .mwState = MW_NAV_STATE_NONE,
        .mwError = MW_NAV_ERROR_NONE,
        .onEvent = {
            [NAV_FSM_EVENT_TIMEOUT]                        = NAV_STATE_LAUNCH_WAIT,    // re-process the state
            [NAV_FSM_EVENT_SUCCESS]                        = NAV_STATE_LAUNCH_IN_PROGRESS,
            [NAV_FSM_EVENT_ERROR]                          = NAV_STATE_IDLE,
            [NAV_FSM_EVENT_SWITCH_TO_IDLE]                 = NAV_STATE_IDLE,
        }
    },

    [NAV_STATE_LAUNCH_IN_PROGRESS] = {
        .persistentId = NAV_PERSISTENT_ID_LAUNCH_IN_PROGRESS,
        .onEntry = navOnEnteringState_NAV_STATE_LAUNCH_IN_PROGRESS,
        .timeoutMs = 10,
        .stateFlags = NAV_CTL_LAUNCH | NAV_REQUIRE_ANGLE,
        .mapToFlightModes = NAV_LAUNCH_MODE,
        .mwState = MW_NAV_STATE_NONE,
        .mwError = MW_NAV_ERROR_NONE,
        .onEvent = {
            [NAV_FSM_EVENT_TIMEOUT]                        = NAV_STATE_LAUNCH_IN_PROGRESS,    // re-process the state
            [NAV_FSM_EVENT_SUCCESS]                        = NAV_STATE_IDLE,
            [NAV_FSM_EVENT_ERROR]                          = NAV_STATE_IDLE,
            [NAV_FSM_EVENT_SWITCH_TO_IDLE]                 = NAV_STATE_IDLE,
        }
    },
};

static navigationFSMStateFlags_t navGetStateFlags(navigationFSMState_t state)
{
    return navFSM[state].stateFlags;
}

static flightModeFlags_e navGetMappedFlightModes(navigationFSMState_t state)
{
    return navFSM[state].mapToFlightModes;
}

navigationFSMStateFlags_t navGetCurrentStateFlags(void)
{
    return navGetStateFlags(posControl.navState);
}

static bool navTerrainFollowingRequested(void)
{
    // Terrain following not supported on FIXED WING aircraft yet
    return !STATE(FIXED_WING_LEGACY) && IS_RC_MODE_ACTIVE(BOXSURFACE);
}

/*************************************************************************************************/
static navigationFSMEvent_t navOnEnteringState_NAV_STATE_IDLE(navigationFSMState_t previousState)
{
    UNUSED(previousState);

    resetAltitudeController(false);
    resetHeadingController();
    resetPositionController();

    return NAV_FSM_EVENT_NONE;
}

static navigationFSMEvent_t navOnEnteringState_NAV_STATE_ALTHOLD_INITIALIZE(navigationFSMState_t previousState)
{
    const navigationFSMStateFlags_t prevFlags = navGetStateFlags(previousState);
    const bool terrainFollowingToggled = (posControl.flags.isTerrainFollowEnabled != navTerrainFollowingRequested());

    resetGCSFlags();

    // If surface tracking mode changed value - reset altitude controller
    if ((prevFlags & NAV_CTL_ALT) == 0 || terrainFollowingToggled) {
        resetAltitudeController(navTerrainFollowingRequested());
    }

    if (((prevFlags & NAV_CTL_ALT) == 0) || ((prevFlags & NAV_AUTO_RTH) != 0) || ((prevFlags & NAV_AUTO_WP) != 0) || terrainFollowingToggled) {
        setupAltitudeController();
        setDesiredPosition(&navGetCurrentActualPositionAndVelocity()->pos, posControl.actualState.yaw, NAV_POS_UPDATE_Z);  // This will reset surface offset
    }

    return NAV_FSM_EVENT_SUCCESS;
}

static navigationFSMEvent_t navOnEnteringState_NAV_STATE_ALTHOLD_IN_PROGRESS(navigationFSMState_t previousState)
{
    UNUSED(previousState);

    // If GCS was disabled - reset altitude setpoint
    if (posControl.flags.isGCSAssistedNavigationReset) {
        setDesiredPosition(&navGetCurrentActualPositionAndVelocity()->pos, posControl.actualState.yaw, NAV_POS_UPDATE_Z);
        resetGCSFlags();
    }

    return NAV_FSM_EVENT_NONE;
}

static navigationFSMEvent_t navOnEnteringState_NAV_STATE_POSHOLD_3D_INITIALIZE(navigationFSMState_t previousState)
{
    const navigationFSMStateFlags_t prevFlags = navGetStateFlags(previousState);
    const bool terrainFollowingToggled = (posControl.flags.isTerrainFollowEnabled != navTerrainFollowingRequested());

    resetGCSFlags();

    if ((prevFlags & NAV_CTL_POS) == 0) {
        resetPositionController();
    }

    if ((prevFlags & NAV_CTL_ALT) == 0 || terrainFollowingToggled) {
        resetAltitudeController(navTerrainFollowingRequested());
        setupAltitudeController();
    }

    if (((prevFlags & NAV_CTL_ALT) == 0) || ((prevFlags & NAV_AUTO_RTH) != 0) || ((prevFlags & NAV_AUTO_WP) != 0) || terrainFollowingToggled) {
        setDesiredPosition(&navGetCurrentActualPositionAndVelocity()->pos, posControl.actualState.yaw, NAV_POS_UPDATE_Z);  // This will reset surface offset
    }

    if ((previousState != NAV_STATE_RTH_HOVER_PRIOR_TO_LANDING) && (previousState != NAV_STATE_RTH_HOVER_ABOVE_HOME) && (previousState != NAV_STATE_RTH_LANDING)) {
        fpVector3_t targetHoldPos;
        calculateInitialHoldPosition(&targetHoldPos);
        setDesiredPosition(&targetHoldPos, posControl.actualState.yaw, NAV_POS_UPDATE_XY | NAV_POS_UPDATE_HEADING);
    }

    return NAV_FSM_EVENT_SUCCESS;
}

static navigationFSMEvent_t navOnEnteringState_NAV_STATE_POSHOLD_3D_IN_PROGRESS(navigationFSMState_t previousState)
{
    UNUSED(previousState);

    // If GCS was disabled - reset 2D pos setpoint
    if (posControl.flags.isGCSAssistedNavigationReset) {
        fpVector3_t targetHoldPos;
        calculateInitialHoldPosition(&targetHoldPos);
        setDesiredPosition(&navGetCurrentActualPositionAndVelocity()->pos, posControl.actualState.yaw, NAV_POS_UPDATE_Z);
        setDesiredPosition(&targetHoldPos, posControl.actualState.yaw, NAV_POS_UPDATE_XY | NAV_POS_UPDATE_HEADING);
        resetGCSFlags();
    }

    return NAV_FSM_EVENT_NONE;
}
/////////////////

static navigationFSMEvent_t navOnEnteringState_NAV_STATE_COURSE_HOLD_INITIALIZE(navigationFSMState_t previousState)
{
    const navigationFSMStateFlags_t prevFlags = navGetStateFlags(previousState);

    if (!STATE(FIXED_WING_LEGACY)) { return NAV_FSM_EVENT_ERROR; } // Only on FW for now

    DEBUG_SET(DEBUG_CRUISE, 0, 1);
    if (checkForPositionSensorTimeout()) {
        return NAV_FSM_EVENT_SWITCH_TO_IDLE;
    }  // Switch to IDLE if we do not have an healty position. Try the next iteration.

    if (!(prevFlags & NAV_CTL_POS)) {
        resetPositionController();
    }

    posControl.cruise.yaw = posControl.actualState.yaw; // Store the yaw to follow
    posControl.cruise.previousYaw = posControl.cruise.yaw;
    posControl.cruise.lastYawAdjustmentTime = 0;

    return NAV_FSM_EVENT_SUCCESS; // Go to CRUISE_XD_IN_PROGRESS state
}

static navigationFSMEvent_t navOnEnteringState_NAV_STATE_COURSE_HOLD_IN_PROGRESS(navigationFSMState_t previousState)
{
    const timeMs_t currentTimeMs = millis();

    if (checkForPositionSensorTimeout()) {
        return NAV_FSM_EVENT_SWITCH_TO_IDLE;
    } // Switch to IDLE if we do not have an healty position. Do the CRUISE init the next iteration.

    DEBUG_SET(DEBUG_CRUISE, 0, 2);
    DEBUG_SET(DEBUG_CRUISE, 2, 0);

    if (posControl.flags.isAdjustingPosition) {
        return NAV_FSM_EVENT_SWITCH_TO_COURSE_ADJ;
    }

    // User is yawing. We record the desidered yaw and we change the desidered target in the meanwhile
    if (posControl.flags.isAdjustingHeading) {
        timeMs_t timeDifference = currentTimeMs - posControl.cruise.lastYawAdjustmentTime;
        if (timeDifference > 100) timeDifference = 0; // if adjustment was called long time ago, reset the time difference.
        float rateTarget = scaleRangef((float)rcCommand[YAW], -500.0f, 500.0f, -DEGREES_TO_CENTIDEGREES(navConfig()->fw.cruise_yaw_rate), DEGREES_TO_CENTIDEGREES(navConfig()->fw.cruise_yaw_rate));
        float centidegsPerIteration = rateTarget * timeDifference * 0.001f;
        posControl.cruise.yaw = wrap_36000(posControl.cruise.yaw - centidegsPerIteration);
        DEBUG_SET(DEBUG_CRUISE, 1, CENTIDEGREES_TO_DEGREES(posControl.cruise.yaw));
        posControl.cruise.lastYawAdjustmentTime = currentTimeMs;
    }

    if (currentTimeMs - posControl.cruise.lastYawAdjustmentTime > 4000)
        posControl.cruise.previousYaw = posControl.cruise.yaw;

    uint32_t distance = gpsSol.groundSpeed * 60; // next WP to be reached in 60s [cm]

    if ((previousState == NAV_STATE_COURSE_HOLD_INITIALIZE) || (previousState == NAV_STATE_COURSE_HOLD_ADJUSTING)
            || (previousState == NAV_STATE_CRUISE_INITIALIZE) || (previousState == NAV_STATE_CRUISE_ADJUSTING)
            || posControl.flags.isAdjustingHeading) {
        calculateFarAwayTarget(&posControl.cruise.targetPos, posControl.cruise.yaw, distance);
        DEBUG_SET(DEBUG_CRUISE, 2, 1);
    } else if (calculateDistanceToDestination(&posControl.cruise.targetPos) <= (navConfig()->fw.loiter_radius * 1.10f)) { //10% margin
        calculateNewCruiseTarget(&posControl.cruise.targetPos, posControl.cruise.yaw, distance);
        DEBUG_SET(DEBUG_CRUISE, 2, 2);
    }

    setDesiredPosition(&posControl.cruise.targetPos, posControl.cruise.yaw, NAV_POS_UPDATE_XY);

    return NAV_FSM_EVENT_NONE;
}

static navigationFSMEvent_t navOnEnteringState_NAV_STATE_COURSE_HOLD_ADJUSTING(navigationFSMState_t previousState)
{
    UNUSED(previousState);
    DEBUG_SET(DEBUG_CRUISE, 0, 3);

    // User is rolling, changing manually direction. Wait until it is done and then restore CRUISE
    if (posControl.flags.isAdjustingPosition) {
        posControl.cruise.yaw = posControl.actualState.yaw; //store current heading
        posControl.cruise.lastYawAdjustmentTime = millis();
        return NAV_FSM_EVENT_NONE;  // reprocess the state
    }

    resetPositionController();

    return NAV_FSM_EVENT_SUCCESS; // go back to the CRUISE_XD_IN_PROGRESS state
}

static navigationFSMEvent_t navOnEnteringState_NAV_STATE_CRUISE_INITIALIZE(navigationFSMState_t previousState)
{
    if (!STATE(FIXED_WING_LEGACY)) { return NAV_FSM_EVENT_ERROR; } // only on FW for now

    navOnEnteringState_NAV_STATE_ALTHOLD_INITIALIZE(previousState);

    return navOnEnteringState_NAV_STATE_COURSE_HOLD_INITIALIZE(previousState);
}

static navigationFSMEvent_t navOnEnteringState_NAV_STATE_CRUISE_IN_PROGRESS(navigationFSMState_t previousState)
{
    navOnEnteringState_NAV_STATE_ALTHOLD_IN_PROGRESS(previousState);

    return navOnEnteringState_NAV_STATE_COURSE_HOLD_IN_PROGRESS(previousState);
}

static navigationFSMEvent_t navOnEnteringState_NAV_STATE_CRUISE_ADJUSTING(navigationFSMState_t previousState)
{
    navOnEnteringState_NAV_STATE_ALTHOLD_IN_PROGRESS(previousState);

    return navOnEnteringState_NAV_STATE_COURSE_HOLD_ADJUSTING(previousState);
}

static navigationFSMEvent_t navOnEnteringState_NAV_STATE_RTH_INITIALIZE(navigationFSMState_t previousState)
{
    navigationFSMStateFlags_t prevFlags = navGetStateFlags(previousState);

    if ((posControl.flags.estHeadingStatus == EST_NONE) || (posControl.flags.estAltStatus == EST_NONE) || !STATE(GPS_FIX_HOME)) {
        // Heading sensor, altitude sensor and HOME fix are mandatory for RTH. If not satisfied - switch to emergency landing
        // Relevant to failsafe forced RTH only. Switched RTH blocked in selectNavEventFromBoxModeInput if sensors unavailable.
        // If we are in dead-reckoning mode - also fail, since coordinates may be unreliable
        return NAV_FSM_EVENT_SWITCH_TO_EMERGENCY_LANDING;
    }

    if (STATE(FIXED_WING_LEGACY) && (posControl.homeDistance < navConfig()->general.min_rth_distance) && !posControl.flags.forcedRTHActivated) {
        // Prevent RTH from activating on airplanes if too close to home unless it's a failsafe RTH
        return NAV_FSM_EVENT_SWITCH_TO_IDLE;
    }

    // If we have valid position sensor or configured to ignore it's loss at initial stage - continue
    if ((posControl.flags.estPosStatus >= EST_USABLE) || navConfig()->general.flags.rth_climb_ignore_emerg) {
        // Reset altitude and position controllers if necessary
        if ((prevFlags & NAV_CTL_POS) == 0) {
            resetPositionController();
        }

        // Reset altitude controller if it was not enabled or if we are in terrain follow mode
        if ((prevFlags & NAV_CTL_ALT) == 0 || posControl.flags.isTerrainFollowEnabled) {
            // Make sure surface tracking is not enabled - RTH uses global altitude, not AGL
            resetAltitudeController(false);
            setupAltitudeController();
        }

        // If close to home - reset home position and land
        if (posControl.homeDistance < navConfig()->general.min_rth_distance) {
            setHomePosition(&navGetCurrentActualPositionAndVelocity()->pos, posControl.actualState.yaw, NAV_POS_UPDATE_XY | NAV_POS_UPDATE_HEADING, NAV_HOME_VALID_ALL);
            setDesiredPosition(&navGetCurrentActualPositionAndVelocity()->pos, posControl.actualState.yaw, NAV_POS_UPDATE_XY | NAV_POS_UPDATE_Z | NAV_POS_UPDATE_HEADING);

            return NAV_FSM_EVENT_SWITCH_TO_RTH_LANDING;   // NAV_STATE_RTH_HOVER_PRIOR_TO_LANDING
        }
        else {
            fpVector3_t targetHoldPos;

            if (STATE(FIXED_WING_LEGACY)) {
                // Airplane - climbout before heading home
                if (navConfig()->general.flags.rth_climb_first == ON_FW_SPIRAL) {
                    // Spiral climb centered at xy of RTH activation
                    calculateInitialHoldPosition(&targetHoldPos);
                } else {
                    calculateFarAwayTarget(&targetHoldPos, posControl.actualState.yaw, 100000.0f);  // 1km away Linear climb
                }
            } else {
                // Multicopter, hover and climb
                calculateInitialHoldPosition(&targetHoldPos);

                // Initialize RTH sanity check to prevent fly-aways on RTH
                // For airplanes this is delayed until climb-out is finished
                initializeRTHSanityChecker(&targetHoldPos);
            }

            setDesiredPosition(&targetHoldPos, posControl.actualState.yaw, NAV_POS_UPDATE_XY | NAV_POS_UPDATE_HEADING);

            return NAV_FSM_EVENT_SUCCESS;   // NAV_STATE_RTH_CLIMB_TO_SAFE_ALT
        }
    }
    /* Position sensor failure timeout - land. Land immediately if failsafe RTH and timeout disabled (set to 0) */
    else if (checkForPositionSensorTimeout() || (!navConfig()->general.pos_failure_timeout && posControl.flags.forcedRTHActivated)) {
        return NAV_FSM_EVENT_SWITCH_TO_EMERGENCY_LANDING;
    }
    /* No valid POS sensor but still within valid timeout - wait */
    return NAV_FSM_EVENT_NONE;
}

static navigationFSMEvent_t navOnEnteringState_NAV_STATE_RTH_CLIMB_TO_SAFE_ALT(navigationFSMState_t previousState)
{
    UNUSED(previousState);

    if (!STATE(ALTITUDE_CONTROL)) {
        //If altitude control is not a thing, switch to RTH in progress instead
        return NAV_FSM_EVENT_SUCCESS; //Will cause NAV_STATE_RTH_HEAD_HOME
    }

    rthAltControlStickOverrideCheck(PITCH);

    /* Position sensor failure timeout and not configured to ignore GPS loss - land */
    if ((posControl.flags.estHeadingStatus == EST_NONE) ||
        (checkForPositionSensorTimeout() && !navConfig()->general.flags.rth_climb_ignore_emerg)) {
        return NAV_FSM_EVENT_SWITCH_TO_EMERGENCY_LANDING;
    }

    const uint8_t rthClimbMarginPercent = STATE(FIXED_WING_LEGACY) ? FW_RTH_CLIMB_MARGIN_PERCENT : MR_RTH_CLIMB_MARGIN_PERCENT;
    const float rthAltitudeMargin = MAX(FW_RTH_CLIMB_MARGIN_MIN_CM, (rthClimbMarginPercent/100.0) * fabsf(posControl.rthState.rthInitialAltitude - posControl.rthState.homePosition.pos.z));

    // If we reached desired initial RTH altitude or we don't want to climb first
    if (((navGetCurrentActualPositionAndVelocity()->pos.z - posControl.rthState.rthInitialAltitude) > -rthAltitudeMargin) || (navConfig()->general.flags.rth_climb_first == OFF) || rthAltControlStickOverrideCheck(ROLL)) {

        // Delayed initialization for RTH sanity check on airplanes - allow to finish climb first as it can take some distance
        if (STATE(FIXED_WING_LEGACY)) {
            initializeRTHSanityChecker(&navGetCurrentActualPositionAndVelocity()->pos);
        }

        // Save initial home distance for future use
        posControl.rthState.rthInitialDistance = posControl.homeDistance;
        fpVector3_t * tmpHomePos = rthGetHomeTargetPosition(RTH_HOME_ENROUTE_INITIAL);

        if (navConfig()->general.flags.rth_tail_first && !STATE(FIXED_WING_LEGACY)) {
            setDesiredPosition(tmpHomePos, 0, NAV_POS_UPDATE_XY | NAV_POS_UPDATE_Z | NAV_POS_UPDATE_BEARING_TAIL_FIRST);
        }
        else {
            setDesiredPosition(tmpHomePos, 0, NAV_POS_UPDATE_XY | NAV_POS_UPDATE_Z | NAV_POS_UPDATE_BEARING);
        }

        return NAV_FSM_EVENT_SUCCESS;   // NAV_STATE_RTH_HEAD_HOME

    } else {

        fpVector3_t * tmpHomePos = rthGetHomeTargetPosition(RTH_HOME_ENROUTE_INITIAL);

        /* For multi-rotors execute sanity check during initial ascent as well */
        if (!STATE(FIXED_WING_LEGACY) && !validateRTHSanityChecker()) {
            return NAV_FSM_EVENT_SWITCH_TO_EMERGENCY_LANDING;
        }

        // Climb to safe altitude and turn to correct direction
        if (STATE(FIXED_WING_LEGACY)) {
            if (navConfig()->general.flags.rth_climb_first == ON_FW_SPIRAL) {
                float altitudeChangeDirection = (tmpHomePos->z += FW_RTH_CLIMB_OVERSHOOT_CM) > navGetCurrentActualPositionAndVelocity()->pos.z ? 1 : -1;
                updateClimbRateToAltitudeController(altitudeChangeDirection * navConfig()->general.max_auto_climb_rate, ROC_TO_ALT_NORMAL);
            } else {
                tmpHomePos->z += FW_RTH_CLIMB_OVERSHOOT_CM;
                setDesiredPosition(tmpHomePos, 0, NAV_POS_UPDATE_Z);
            }
        } else {
            // Until the initial climb phase is complete target slightly *above* the cruise altitude to ensure we actually reach
            // it in a reasonable time. Immediately after we finish this phase - target the original altitude.
            tmpHomePos->z += MR_RTH_CLIMB_OVERSHOOT_CM;

            if (navConfig()->general.flags.rth_tail_first) {
                setDesiredPosition(tmpHomePos, 0, NAV_POS_UPDATE_Z | NAV_POS_UPDATE_BEARING_TAIL_FIRST);
            } else {
                setDesiredPosition(tmpHomePos, 0, NAV_POS_UPDATE_Z | NAV_POS_UPDATE_BEARING);
            }
        }

        return NAV_FSM_EVENT_NONE;
    }
}

static navigationFSMEvent_t navOnEnteringState_NAV_STATE_RTH_HEAD_HOME(navigationFSMState_t previousState)
{
    UNUSED(previousState);

    rthAltControlStickOverrideCheck(PITCH);

    /* If position sensors unavailable - land immediately */
    if ((posControl.flags.estHeadingStatus == EST_NONE) || !validateRTHSanityChecker()) {
        return NAV_FSM_EVENT_SWITCH_TO_EMERGENCY_LANDING;
    }

    // If we have position sensor - continue home
    if ((posControl.flags.estPosStatus >= EST_USABLE)) {
        fpVector3_t * tmpHomePos = rthGetHomeTargetPosition(RTH_HOME_ENROUTE_PROPORTIONAL);

        if (isWaypointPositionReached(tmpHomePos, true)) {
            // Successfully reached position target - update XYZ-position
            setDesiredPosition(tmpHomePos, posControl.rthState.homePosition.yaw, NAV_POS_UPDATE_XY | NAV_POS_UPDATE_Z | NAV_POS_UPDATE_HEADING);
            return NAV_FSM_EVENT_SUCCESS;       // NAV_STATE_RTH_HOVER_PRIOR_TO_LANDING
        } else {
            setDesiredPosition(tmpHomePos, 0, NAV_POS_UPDATE_Z | NAV_POS_UPDATE_XY);
            return NAV_FSM_EVENT_NONE;
        }
    }
    /* Position sensor failure timeout - land */
    else if (checkForPositionSensorTimeout()) {
        return NAV_FSM_EVENT_SWITCH_TO_EMERGENCY_LANDING;
    }
    /* No valid POS sensor but still within valid timeout - wait */
    return NAV_FSM_EVENT_NONE;
}

static navigationFSMEvent_t navOnEnteringState_NAV_STATE_RTH_HOVER_PRIOR_TO_LANDING(navigationFSMState_t previousState)
{
    UNUSED(previousState);

    //On ROVER and BOAT we immediately switch to the next event
    if (!STATE(ALTITUDE_CONTROL)) {
        return NAV_FSM_EVENT_SUCCESS;
    }

    /* If position sensors unavailable - land immediately (wait for timeout on GPS) */
    if ((posControl.flags.estHeadingStatus == EST_NONE) || checkForPositionSensorTimeout() || !validateRTHSanityChecker()) {
        return NAV_FSM_EVENT_SWITCH_TO_EMERGENCY_LANDING;
    }

    // If position ok OR within valid timeout - continue
    // Wait until target heading is reached for MR (with 15 deg margin for error), or continue for Fixed Wing
    if ((ABS(wrap_18000(posControl.rthState.homePosition.yaw - posControl.actualState.yaw)) < DEGREES_TO_CENTIDEGREES(15)) || STATE(FIXED_WING_LEGACY)) {
        resetLandingDetector();
        updateClimbRateToAltitudeController(0, ROC_TO_ALT_RESET);
        return navigationRTHAllowsLanding() ? NAV_FSM_EVENT_SUCCESS : NAV_FSM_EVENT_SWITCH_TO_RTH_HOVER_ABOVE_HOME; // success = land
    } else {
        fpVector3_t * tmpHomePos = rthGetHomeTargetPosition(RTH_HOME_ENROUTE_FINAL);
        setDesiredPosition(tmpHomePos, posControl.rthState.homePosition.yaw, NAV_POS_UPDATE_XY | NAV_POS_UPDATE_Z | NAV_POS_UPDATE_HEADING);
        return NAV_FSM_EVENT_NONE;
    }
}

static navigationFSMEvent_t navOnEnteringState_NAV_STATE_RTH_HOVER_ABOVE_HOME(navigationFSMState_t previousState)
{
    UNUSED(previousState);

    /* If position sensors unavailable - land immediately (wait for timeout on GPS) */
    if (posControl.flags.estHeadingStatus == EST_NONE || checkForPositionSensorTimeout() || !validateRTHSanityChecker()) {
        return NAV_FSM_EVENT_SWITCH_TO_EMERGENCY_LANDING;
    }

    fpVector3_t * tmpHomePos = rthGetHomeTargetPosition(RTH_HOME_FINAL_HOVER);

    if (navConfig()->general.rth_home_altitude) {
        float timeToReachHomeAltitude = fabsf(tmpHomePos->z - navGetCurrentActualPositionAndVelocity()->pos.z) / navConfig()->general.max_auto_climb_rate;

        if (timeToReachHomeAltitude < 1) {
            // we almost reached the target home altitude so set the desired altitude to the desired home altitude
            setDesiredPosition(tmpHomePos, 0, NAV_POS_UPDATE_Z);
        } else {
            float altitudeChangeDirection = tmpHomePos->z > navGetCurrentActualPositionAndVelocity()->pos.z ? 1 : -1;
            updateClimbRateToAltitudeController(altitudeChangeDirection * navConfig()->general.max_auto_climb_rate, ROC_TO_ALT_NORMAL);
        }
    }
    else {
        setDesiredPosition(tmpHomePos, 0, NAV_POS_UPDATE_Z);
    }

    return NAV_FSM_EVENT_NONE;
}

static navigationFSMEvent_t navOnEnteringState_NAV_STATE_RTH_LANDING(navigationFSMState_t previousState)
{
    UNUSED(previousState);

    //On ROVER and BOAT we immediately switch to the next event
    if (!STATE(ALTITUDE_CONTROL)) {
        return NAV_FSM_EVENT_SUCCESS;
    }

    if (!ARMING_FLAG(ARMED) || isLandingDetected()) {
        return NAV_FSM_EVENT_SUCCESS;
    }

    /* If position sensors unavailable - land immediately (wait for timeout on GPS)
     * Continue to check for RTH sanity during landing */
    if (posControl.flags.estHeadingStatus == EST_NONE || checkForPositionSensorTimeout() || !validateRTHSanityChecker()) {
        return NAV_FSM_EVENT_SWITCH_TO_EMERGENCY_LANDING;
    }

    float descentVelLimited = 0;

    // A safeguard - if surface altitude sensors is available and it is reading < 50cm altitude - drop to low descend speed
    if ((posControl.flags.estAglStatus == EST_TRUSTED) && posControl.actualState.agl.pos.z < 50.0f) {
        // land_descent_rate == 200 : descend speed = 30 cm/s, gentle touchdown
        // Do not allow descent velocity slower than -30cm/s so the landing detector works.
        descentVelLimited = navConfig()->general.land_minalt_vspd;
    } else {
        // Ramp down descent velocity from 100% at maxAlt altitude to 25% from minAlt to 0cm.
        float descentVelScaled = scaleRangef(navGetCurrentActualPositionAndVelocity()->pos.z,
                                                navConfig()->general.land_slowdown_minalt, navConfig()->general.land_slowdown_maxalt,
                                                navConfig()->general.land_minalt_vspd, navConfig()->general.land_maxalt_vspd);

        descentVelLimited = constrainf(descentVelScaled, navConfig()->general.land_minalt_vspd, navConfig()->general.land_maxalt_vspd);
    }

    updateClimbRateToAltitudeController(-descentVelLimited, ROC_TO_ALT_NORMAL);

    return NAV_FSM_EVENT_NONE;
}

static navigationFSMEvent_t navOnEnteringState_NAV_STATE_RTH_FINISHING(navigationFSMState_t previousState)
{
    UNUSED(previousState);

    //On ROVER and BOAT disarm immediately
    if (!STATE(ALTITUDE_CONTROL) || navConfig()->general.flags.disarm_on_landing) {
        disarm(DISARM_NAVIGATION);
    }

    return NAV_FSM_EVENT_SUCCESS;
}

static navigationFSMEvent_t navOnEnteringState_NAV_STATE_RTH_FINISHED(navigationFSMState_t previousState)
{
    // Stay in this state
    UNUSED(previousState);

    if (STATE(ALTITUDE_CONTROL)) {
        updateClimbRateToAltitudeController(-1.1f * navConfig()->general.land_minalt_vspd, ROC_TO_ALT_NORMAL);  // FIXME
    }

    // Prevent I-terms growing when already landed
    pidResetErrorAccumulators();
    return NAV_FSM_EVENT_NONE;
}

static navigationFSMEvent_t navOnEnteringState_NAV_STATE_WAYPOINT_INITIALIZE(navigationFSMState_t previousState)
{
    UNUSED(previousState);

    if (posControl.waypointCount == 0 || !posControl.waypointListValid) {
        return NAV_FSM_EVENT_ERROR;
    }
    else {
        // Prepare controllers
        resetPositionController();

        // Make sure surface tracking is not enabled - RTH uses global altitude, not AGL
        resetAltitudeController(false);
        setupAltitudeController();
/*
  Use p3 as the volatile jump counter, allowing embedded, rearmed jumps
  Using p3 minimises the risk of saving an invalid counter if a mission is aborted.
*/
        if (posControl.activeWaypointIndex == 0 || posControl.wpMissionRestart) {
            setupJumpCounters();
            posControl.activeWaypointIndex = 0;
            wpHeadingControl.mode = NAV_WP_HEAD_MODE_NONE;
        }

        if (navConfig()->general.flags.waypoint_mission_restart == WP_MISSION_SWITCH) {
            posControl.wpMissionRestart = posControl.activeWaypointIndex ? !posControl.wpMissionRestart : false;
        } else {
            posControl.wpMissionRestart = navConfig()->general.flags.waypoint_mission_restart == WP_MISSION_START;
        }

        return NAV_FSM_EVENT_SUCCESS;   // will switch to NAV_STATE_WAYPOINT_PRE_ACTION
    }
}

static navigationFSMEvent_t nextForNonGeoStates(void)
{
        /* simple helper for non-geographical states that just set other data */
    const bool isLastWaypoint = (posControl.waypointList[posControl.activeWaypointIndex].flag == NAV_WP_FLAG_LAST) || (posControl.activeWaypointIndex >= (posControl.waypointCount - 1));

    if (isLastWaypoint) {
            // non-geo state is the last waypoint, switch to finish.
        return NAV_FSM_EVENT_SWITCH_TO_WAYPOINT_FINISHED;
    } else {
            // Finished non-geo,  move to next WP
        posControl.activeWaypointIndex++;
        return NAV_FSM_EVENT_NONE; // re-process the state passing to the next WP
    }
}

static navigationFSMEvent_t navOnEnteringState_NAV_STATE_WAYPOINT_PRE_ACTION(navigationFSMState_t previousState)
{
    /* A helper function to do waypoint-specific action */
    UNUSED(previousState);

    switch ((navWaypointActions_e)posControl.waypointList[posControl.activeWaypointIndex].action) {
        case NAV_WP_ACTION_HOLD_TIME:
        case NAV_WP_ACTION_WAYPOINT:
        case NAV_WP_ACTION_LAND:
            calculateAndSetActiveWaypoint(&posControl.waypointList[posControl.activeWaypointIndex]);
            posControl.wpInitialDistance = calculateDistanceToDestination(&posControl.activeWaypoint.pos);
            posControl.wpInitialAltitude = posControl.actualState.abs.pos.z;
            return NAV_FSM_EVENT_SUCCESS;       // will switch to NAV_STATE_WAYPOINT_IN_PROGRESS

                // We use p3 as the volatile jump counter (p2 is the static value)
        case NAV_WP_ACTION_JUMP:
            if(posControl.waypointList[posControl.activeWaypointIndex].p3 != -1){
                if(posControl.waypointList[posControl.activeWaypointIndex].p3 == 0){
                    resetJumpCounter();
                    return nextForNonGeoStates();
                }
                else
                {
                    posControl.waypointList[posControl.activeWaypointIndex].p3--;
                }
            }
            posControl.activeWaypointIndex = posControl.waypointList[posControl.activeWaypointIndex].p1;
            return NAV_FSM_EVENT_NONE; // re-process the state passing to the next WP

        case NAV_WP_ACTION_SET_POI:
            if (STATE(MULTIROTOR)) {
                wpHeadingControl.mode = NAV_WP_HEAD_MODE_POI;
                mapWaypointToLocalPosition(&wpHeadingControl.poi_pos,
                                           &posControl.waypointList[posControl.activeWaypointIndex], GEO_ALT_RELATIVE);
            }
            return nextForNonGeoStates();

        case NAV_WP_ACTION_SET_HEAD:
            if (STATE(MULTIROTOR)) {
                if (posControl.waypointList[posControl.activeWaypointIndex].p1 < 0 ||
                    posControl.waypointList[posControl.activeWaypointIndex].p1 > 359) {
                    wpHeadingControl.mode = NAV_WP_HEAD_MODE_NONE;
                } else {
                    wpHeadingControl.mode = NAV_WP_HEAD_MODE_FIXED;
                    wpHeadingControl.heading = DEGREES_TO_CENTIDEGREES(posControl.waypointList[posControl.activeWaypointIndex].p1);
                }
            }
            return nextForNonGeoStates();

        case NAV_WP_ACTION_RTH:
            posControl.wpMissionRestart = true;
            return NAV_FSM_EVENT_SWITCH_TO_RTH;
    };

    UNREACHABLE();
}

static navigationFSMEvent_t navOnEnteringState_NAV_STATE_WAYPOINT_IN_PROGRESS(navigationFSMState_t previousState)
{
    UNUSED(previousState);

    // If no position sensor available - land immediately
    if ((posControl.flags.estPosStatus >= EST_USABLE) && (posControl.flags.estHeadingStatus >= EST_USABLE)) {
        switch ((navWaypointActions_e)posControl.waypointList[posControl.activeWaypointIndex].action) {
            case NAV_WP_ACTION_HOLD_TIME:
            case NAV_WP_ACTION_WAYPOINT:
            case NAV_WP_ACTION_LAND:
                if (isWaypointReached(&posControl.activeWaypoint, false) || isWaypointMissed(&posControl.activeWaypoint)) {
                    return NAV_FSM_EVENT_SUCCESS;   // will switch to NAV_STATE_WAYPOINT_REACHED
                }
                else {
                    fpVector3_t tmpWaypoint;
                    tmpWaypoint.x = posControl.activeWaypoint.pos.x;
                    tmpWaypoint.y = posControl.activeWaypoint.pos.y;
                    tmpWaypoint.z = scaleRangef(constrainf(posControl.wpDistance, posControl.wpInitialDistance / 10.0f, posControl.wpInitialDistance),
                        posControl.wpInitialDistance, posControl.wpInitialDistance / 10.0f,
                        posControl.wpInitialAltitude, posControl.activeWaypoint.pos.z);
                    setDesiredPosition(&tmpWaypoint, 0, NAV_POS_UPDATE_XY | NAV_POS_UPDATE_Z | NAV_POS_UPDATE_BEARING);
                    if(STATE(MULTIROTOR)) {
                        switch (wpHeadingControl.mode) {
                            case NAV_WP_HEAD_MODE_NONE:
                                break;
                            case NAV_WP_HEAD_MODE_FIXED:
                                setDesiredPosition(NULL, wpHeadingControl.heading, NAV_POS_UPDATE_HEADING);
                                break;
                            case NAV_WP_HEAD_MODE_POI:
                                setDesiredPosition(&wpHeadingControl.poi_pos, 0, NAV_POS_UPDATE_BEARING);
                                break;
                        }
                    }
                    return NAV_FSM_EVENT_NONE;      // will re-process state in >10ms
                }
                break;

            case NAV_WP_ACTION_JUMP:
            case NAV_WP_ACTION_SET_HEAD:
            case NAV_WP_ACTION_SET_POI:
            case NAV_WP_ACTION_RTH:
                UNREACHABLE();
        }
    }
    /* If position sensors unavailable - land immediately (wait for timeout on GPS) */
    else if (checkForPositionSensorTimeout() || (posControl.flags.estHeadingStatus == EST_NONE)) {
        return NAV_FSM_EVENT_SWITCH_TO_EMERGENCY_LANDING;
    }

    return NAV_FSM_EVENT_NONE;      // will re-process state in >10ms
}

static navigationFSMEvent_t navOnEnteringState_NAV_STATE_WAYPOINT_REACHED(navigationFSMState_t previousState)
{
    UNUSED(previousState);

    switch ((navWaypointActions_e)posControl.waypointList[posControl.activeWaypointIndex].action) {
        case NAV_WP_ACTION_WAYPOINT:
            return NAV_FSM_EVENT_SUCCESS;   // NAV_STATE_WAYPOINT_NEXT

        case NAV_WP_ACTION_JUMP:
        case NAV_WP_ACTION_SET_HEAD:
        case NAV_WP_ACTION_SET_POI:
        case NAV_WP_ACTION_RTH:
            UNREACHABLE();

        case NAV_WP_ACTION_LAND:
            return NAV_FSM_EVENT_SWITCH_TO_WAYPOINT_RTH_LAND;

        case NAV_WP_ACTION_HOLD_TIME:
            // Save the current time for the time the waypoint was reached
            posControl.wpReachedTime = millis();
            return NAV_FSM_EVENT_SWITCH_TO_WAYPOINT_HOLD_TIME;
    }

    UNREACHABLE();
}

static navigationFSMEvent_t navOnEnteringState_NAV_STATE_WAYPOINT_HOLD_TIME(navigationFSMState_t previousState)
{
    UNUSED(previousState);

    /* If position sensors unavailable - land immediately (wait for timeout on GPS) */
    if (posControl.flags.estHeadingStatus == EST_NONE || checkForPositionSensorTimeout()) {
        return NAV_FSM_EVENT_SWITCH_TO_EMERGENCY_LANDING;
    }

    timeMs_t currentTime = millis();

    if (posControl.waypointList[posControl.activeWaypointIndex].p1 <= 0 ||
        (posControl.wpReachedTime != 0 && currentTime - posControl.wpReachedTime >= (timeMs_t)posControl.waypointList[posControl.activeWaypointIndex].p1*1000L)) {
        return NAV_FSM_EVENT_SUCCESS;
    }


    return NAV_FSM_EVENT_NONE;      // will re-process state in >10ms
}

static navigationFSMEvent_t navOnEnteringState_NAV_STATE_WAYPOINT_RTH_LAND(navigationFSMState_t previousState)
{
    UNUSED(previousState);

    const navigationFSMEvent_t landEvent = navOnEnteringState_NAV_STATE_RTH_LANDING(previousState);
    if (landEvent == NAV_FSM_EVENT_SUCCESS) {
        // Landing controller returned success - invoke RTH finishing state and finish the waypoint
        navOnEnteringState_NAV_STATE_RTH_FINISHING(previousState);
        return NAV_FSM_EVENT_SUCCESS;
    }
    else {
        return NAV_FSM_EVENT_NONE;
    }
}

static navigationFSMEvent_t navOnEnteringState_NAV_STATE_WAYPOINT_NEXT(navigationFSMState_t previousState)
{
    UNUSED(previousState);

    const bool isLastWaypoint = (posControl.waypointList[posControl.activeWaypointIndex].flag == NAV_WP_FLAG_LAST) ||
                          (posControl.activeWaypointIndex >= (posControl.waypointCount - 1));

    if (isLastWaypoint) {
        // Last waypoint reached
        return NAV_FSM_EVENT_SWITCH_TO_WAYPOINT_FINISHED;
    }
    else {
        // Waypoint reached, do something and move on to next waypoint
        posControl.activeWaypointIndex++;
        return NAV_FSM_EVENT_SUCCESS;   // will switch to NAV_STATE_WAYPOINT_PRE_ACTION
    }
}

static navigationFSMEvent_t navOnEnteringState_NAV_STATE_WAYPOINT_FINISHED(navigationFSMState_t previousState)
{
    UNUSED(previousState);

    clearJumpCounters();
<<<<<<< HEAD
    posControl.wpMissionRestart = true;

    // If no position sensor available - land immediately
    if ((posControl.flags.estPosStatus >= EST_USABLE) && (posControl.flags.estHeadingStatus >= EST_USABLE)) {
        return NAV_FSM_EVENT_NONE;
    }
    /* No pos sensor available for NAV_WAIT_FOR_GPS_TIMEOUT_MS - land */
    else if (checkForPositionSensorTimeout()) {
=======

    /* If position sensors unavailable - land immediately (wait for timeout on GPS) */
    if (posControl.flags.estHeadingStatus == EST_NONE || checkForPositionSensorTimeout()) {
>>>>>>> 408a62a2
        return NAV_FSM_EVENT_SWITCH_TO_EMERGENCY_LANDING;
    }

    return NAV_FSM_EVENT_NONE;      // will re-process state in >10ms
}

static navigationFSMEvent_t navOnEnteringState_NAV_STATE_EMERGENCY_LANDING_INITIALIZE(navigationFSMState_t previousState)
{
    // TODO:
    UNUSED(previousState);

    // Emergency landing MAY use common altitude controller if vertical position is valid - initialize it
    // Make sure terrain following is not enabled
    resetAltitudeController(false);

    return NAV_FSM_EVENT_SUCCESS;
}

static navigationFSMEvent_t navOnEnteringState_NAV_STATE_EMERGENCY_LANDING_IN_PROGRESS(navigationFSMState_t previousState)
{
    // TODO:
    UNUSED(previousState);
    return NAV_FSM_EVENT_NONE;
}

static navigationFSMEvent_t navOnEnteringState_NAV_STATE_EMERGENCY_LANDING_FINISHED(navigationFSMState_t previousState)
{
    // TODO:
    UNUSED(previousState);

    // Prevent I-terms growing when already landed
    pidResetErrorAccumulators();

    return NAV_FSM_EVENT_SUCCESS;
}

static navigationFSMEvent_t navOnEnteringState_NAV_STATE_LAUNCH_INITIALIZE(navigationFSMState_t previousState)
{
    const timeUs_t currentTimeUs = micros();
    UNUSED(previousState);

    resetFixedWingLaunchController(currentTimeUs);

    return NAV_FSM_EVENT_SUCCESS;   // NAV_STATE_LAUNCH_WAIT
}

static navigationFSMEvent_t navOnEnteringState_NAV_STATE_LAUNCH_WAIT(navigationFSMState_t previousState)
{
    const timeUs_t currentTimeUs = micros();
    UNUSED(previousState);

    if (isFixedWingLaunchDetected()) {
        enableFixedWingLaunchController(currentTimeUs);
        return NAV_FSM_EVENT_SUCCESS;   // NAV_STATE_LAUNCH_IN_PROGRESS
    }

    //allow to leave NAV_LAUNCH_MODE if it has being enabled as feature by moving sticks with low throttle.
    if (feature(FEATURE_FW_LAUNCH)) {
        throttleStatus_e throttleStatus = calculateThrottleStatus(THROTTLE_STATUS_TYPE_RC);
        if ((throttleStatus == THROTTLE_LOW) && (isRollPitchStickDeflected())) {
            abortFixedWingLaunch();
            return NAV_FSM_EVENT_SWITCH_TO_IDLE;
        }
    }

    return NAV_FSM_EVENT_NONE;
}

static navigationFSMEvent_t navOnEnteringState_NAV_STATE_LAUNCH_IN_PROGRESS(navigationFSMState_t previousState)
{
    UNUSED(previousState);

    if (isFixedWingLaunchFinishedOrAborted()) {
        return NAV_FSM_EVENT_SUCCESS;
    }

    return NAV_FSM_EVENT_NONE;
}

static navigationFSMState_t navSetNewFSMState(navigationFSMState_t newState)
{
    navigationFSMState_t previousState;

    previousState = posControl.navState;
    if (posControl.navState != newState) {
        posControl.navState = newState;
        posControl.navPersistentId = navFSM[newState].persistentId;
    }
    return previousState;
}

static void navProcessFSMEvents(navigationFSMEvent_t injectedEvent)
{
    const timeMs_t currentMillis = millis();
    navigationFSMState_t previousState;
    static timeMs_t lastStateProcessTime = 0;

    /* If timeout event defined and timeout reached - switch state */
    if ((navFSM[posControl.navState].timeoutMs > 0) && (navFSM[posControl.navState].onEvent[NAV_FSM_EVENT_TIMEOUT] != NAV_STATE_UNDEFINED) &&
            ((currentMillis - lastStateProcessTime) >= navFSM[posControl.navState].timeoutMs)) {
        /* Update state */
        previousState = navSetNewFSMState(navFSM[posControl.navState].onEvent[NAV_FSM_EVENT_TIMEOUT]);

        /* Call new state's entry function */
        while (navFSM[posControl.navState].onEntry) {
            navigationFSMEvent_t newEvent = navFSM[posControl.navState].onEntry(previousState);

            if ((newEvent != NAV_FSM_EVENT_NONE) && (navFSM[posControl.navState].onEvent[newEvent] != NAV_STATE_UNDEFINED)) {
                previousState = navSetNewFSMState(navFSM[posControl.navState].onEvent[newEvent]);
            }
            else {
                break;
            }
        }

        lastStateProcessTime  = currentMillis;
    }

    /* Inject new event */
    if (injectedEvent != NAV_FSM_EVENT_NONE && navFSM[posControl.navState].onEvent[injectedEvent] != NAV_STATE_UNDEFINED) {
        /* Update state */
        previousState = navSetNewFSMState(navFSM[posControl.navState].onEvent[injectedEvent]);

        /* Call new state's entry function */
        while (navFSM[posControl.navState].onEntry) {
            navigationFSMEvent_t newEvent = navFSM[posControl.navState].onEntry(previousState);

            if ((newEvent != NAV_FSM_EVENT_NONE) && (navFSM[posControl.navState].onEvent[newEvent] != NAV_STATE_UNDEFINED)) {
                previousState = navSetNewFSMState(navFSM[posControl.navState].onEvent[newEvent]);
            }
            else {
                break;
            }
        }

        lastStateProcessTime  = currentMillis;
    }

    /* Update public system state information */
    NAV_Status.mode = MW_GPS_MODE_NONE;

    if (ARMING_FLAG(ARMED)) {
        navigationFSMStateFlags_t navStateFlags = navGetStateFlags(posControl.navState);

        if (navStateFlags & NAV_AUTO_RTH) {
            NAV_Status.mode = MW_GPS_MODE_RTH;
        }
        else if (navStateFlags & NAV_AUTO_WP) {
            NAV_Status.mode = MW_GPS_MODE_NAV;
        }
        else if (navStateFlags & NAV_CTL_EMERG) {
            NAV_Status.mode = MW_GPS_MODE_EMERG;
        }
        else if (navStateFlags & NAV_CTL_POS) {
            NAV_Status.mode = MW_GPS_MODE_HOLD;
        }
    }

    NAV_Status.state = navFSM[posControl.navState].mwState;
    NAV_Status.error = navFSM[posControl.navState].mwError;

    NAV_Status.flags = 0;
    if (posControl.flags.isAdjustingPosition)   NAV_Status.flags |= MW_NAV_FLAG_ADJUSTING_POSITION;
    if (posControl.flags.isAdjustingAltitude)   NAV_Status.flags |= MW_NAV_FLAG_ADJUSTING_ALTITUDE;

    NAV_Status.activeWpNumber = posControl.activeWaypointIndex + 1;
    NAV_Status.activeWpAction = 0;
    if ((posControl.activeWaypointIndex >= 0) && (posControl.activeWaypointIndex < NAV_MAX_WAYPOINTS)) {
        NAV_Status.activeWpAction = posControl.waypointList[posControl.activeWaypointIndex].action;
    }
}

static fpVector3_t * rthGetHomeTargetPosition(rthTargetMode_e mode)
{
    posControl.rthState.homeTmpWaypoint = posControl.rthState.homePosition.pos;

    switch (mode) {
        case RTH_HOME_ENROUTE_INITIAL:
            posControl.rthState.homeTmpWaypoint.z = posControl.rthState.rthInitialAltitude;
            break;

        case RTH_HOME_ENROUTE_PROPORTIONAL:
            {
                float rthTotalDistanceToTravel = posControl.rthState.rthInitialDistance - (STATE(FIXED_WING_LEGACY) ? navConfig()->fw.loiter_radius : 0);
                if (rthTotalDistanceToTravel >= 100) {
                    float ratioNotTravelled = constrainf(posControl.homeDistance / rthTotalDistanceToTravel, 0.0f, 1.0f);
                    posControl.rthState.homeTmpWaypoint.z = (posControl.rthState.rthInitialAltitude * ratioNotTravelled) + (posControl.rthState.rthFinalAltitude * (1.0f - ratioNotTravelled));
                }
                else {
                    posControl.rthState.homeTmpWaypoint.z = posControl.rthState.rthFinalAltitude;
                }
            }
            break;

        case RTH_HOME_ENROUTE_FINAL:
            posControl.rthState.homeTmpWaypoint.z = posControl.rthState.rthFinalAltitude;
            break;

        case RTH_HOME_FINAL_HOVER:
            if (navConfig()->general.rth_home_altitude) {
                posControl.rthState.homeTmpWaypoint.z = posControl.rthState.homePosition.pos.z + navConfig()->general.rth_home_altitude;
            }
            else {
                // If home altitude not defined - fall back to final ENROUTE altitude
                posControl.rthState.homeTmpWaypoint.z = posControl.rthState.rthFinalAltitude;
            }
            break;

        case RTH_HOME_FINAL_LAND:
            // if WP mission p2 > 0 use p2 value as landing elevation (in meters !) (otherwise default to takeoff home elevation)
            if (FLIGHT_MODE(NAV_WP_MODE) && posControl.waypointList[posControl.activeWaypointIndex].action == NAV_WP_ACTION_LAND && posControl.waypointList[posControl.activeWaypointIndex].p2 != 0) {
                posControl.rthState.homeTmpWaypoint.z = posControl.waypointList[posControl.activeWaypointIndex].p2 * 100;   // 100 -> m to cm
                if (waypointMissionAltConvMode(posControl.waypointList[posControl.activeWaypointIndex].p3) == GEO_ALT_ABSOLUTE) {
                    posControl.rthState.homeTmpWaypoint.z -= posControl.gpsOrigin.alt;  // correct to relative if absolute SL altitude datum used
                }
            }
            break;
    }

    return &posControl.rthState.homeTmpWaypoint;
}

/*-----------------------------------------------------------
 * Detects if thrust vector is facing downwards
 *-----------------------------------------------------------*/
bool isThrustFacingDownwards(void)
{
    // Tilt angle <= 80 deg; cos(80) = 0.17364817766693034885171662676931
    return (calculateCosTiltAngle() >= 0.173648178f);
}

/*-----------------------------------------------------------
 * Checks if position sensor (GPS) is failing for a specified timeout (if enabled)
 *-----------------------------------------------------------*/
bool checkForPositionSensorTimeout(void)
{
    if (navConfig()->general.pos_failure_timeout) {
        if ((posControl.flags.estPosStatus == EST_NONE) && ((millis() - posControl.lastValidPositionTimeMs) > (1000 * navConfig()->general.pos_failure_timeout))) {
            return true;
        }
        else {
            return false;
        }
    }
    else {
        // Timeout not defined, never fail
        return false;
    }
}

/*-----------------------------------------------------------
 * Processes an update to XY-position and velocity
 *-----------------------------------------------------------*/
void updateActualHorizontalPositionAndVelocity(bool estPosValid, bool estVelValid, float newX, float newY, float newVelX, float newVelY)
{
    posControl.actualState.abs.pos.x = newX;
    posControl.actualState.abs.pos.y = newY;
    posControl.actualState.abs.vel.x = newVelX;
    posControl.actualState.abs.vel.y = newVelY;

    posControl.actualState.agl.pos.x = newX;
    posControl.actualState.agl.pos.y = newY;
    posControl.actualState.agl.vel.x = newVelX;
    posControl.actualState.agl.vel.y = newVelY;

    posControl.actualState.velXY = fast_fsqrtf(sq(newVelX) + sq(newVelY));

    // CASE 1: POS & VEL valid
    if (estPosValid && estVelValid) {
        posControl.flags.estPosStatus = EST_TRUSTED;
        posControl.flags.estVelStatus = EST_TRUSTED;
        posControl.flags.horizontalPositionDataNew = true;
        posControl.lastValidPositionTimeMs = millis();
    }
    // CASE 1: POS invalid, VEL valid
    else if (!estPosValid && estVelValid) {
        posControl.flags.estPosStatus = EST_USABLE;     // Pos usable, but not trusted
        posControl.flags.estVelStatus = EST_TRUSTED;
        posControl.flags.horizontalPositionDataNew = true;
        posControl.lastValidPositionTimeMs = millis();
    }
    // CASE 3: can't use pos/vel data
    else {
        posControl.flags.estPosStatus = EST_NONE;
        posControl.flags.estVelStatus = EST_NONE;
        posControl.flags.horizontalPositionDataNew = false;
    }

    //Update blackbox data
    navLatestActualPosition[X] = newX;
    navLatestActualPosition[Y] = newY;
    navActualVelocity[X] = constrain(newVelX, -32678, 32767);
    navActualVelocity[Y] = constrain(newVelY, -32678, 32767);
}

/*-----------------------------------------------------------
 * Processes an update to Z-position and velocity
 *-----------------------------------------------------------*/
void updateActualAltitudeAndClimbRate(bool estimateValid, float newAltitude, float newVelocity, float surfaceDistance, float surfaceVelocity, navigationEstimateStatus_e surfaceStatus)
{
    posControl.actualState.abs.pos.z = newAltitude;
    posControl.actualState.abs.vel.z = newVelocity;

    posControl.actualState.agl.pos.z = surfaceDistance;
    posControl.actualState.agl.vel.z = surfaceVelocity;

    // Update altitude that would be used when executing RTH
    if (estimateValid) {
        updateDesiredRTHAltitude();

        // If we acquired new surface reference - changing from NONE/USABLE -> TRUSTED
        if ((surfaceStatus == EST_TRUSTED) && (posControl.flags.estAglStatus != EST_TRUSTED)) {
            // If we are in terrain-following modes - signal that we should update the surface tracking setpoint
            //      NONE/USABLE means that we were flying blind, now we should lock to surface
            //updateSurfaceTrackingSetpoint();
        }

        posControl.flags.estAglStatus = surfaceStatus;  // Could be TRUSTED or USABLE
        posControl.flags.estAltStatus = EST_TRUSTED;
        posControl.flags.verticalPositionDataNew = true;
        posControl.lastValidAltitudeTimeMs = millis();
    }
    else {
        posControl.flags.estAltStatus = EST_NONE;
        posControl.flags.estAglStatus = EST_NONE;
        posControl.flags.verticalPositionDataNew = false;
    }

    if (ARMING_FLAG(ARMED)) {
        if ((posControl.flags.estAglStatus == EST_TRUSTED) && surfaceDistance > 0) {
            if (posControl.actualState.surfaceMin > 0) {
                posControl.actualState.surfaceMin = MIN(posControl.actualState.surfaceMin, surfaceDistance);
            }
            else {
                posControl.actualState.surfaceMin = surfaceDistance;
            }
        }
    }
    else {
        posControl.actualState.surfaceMin = -1;
    }

    //Update blackbox data
    navLatestActualPosition[Z] = navGetCurrentActualPositionAndVelocity()->pos.z;
    navActualVelocity[Z] = constrain(navGetCurrentActualPositionAndVelocity()->vel.z, -32678, 32767);
}

/*-----------------------------------------------------------
 * Processes an update to estimated heading
 *-----------------------------------------------------------*/
void updateActualHeading(bool headingValid, int32_t newHeading)
{
    /* Update heading. Check if we're acquiring a valid heading for the
     * first time and update home heading accordingly.
     */
    navigationEstimateStatus_e newEstHeading = headingValid ? EST_TRUSTED : EST_NONE;
    if (newEstHeading >= EST_USABLE && posControl.flags.estHeadingStatus < EST_USABLE &&
        (posControl.rthState.homeFlags & (NAV_HOME_VALID_XY | NAV_HOME_VALID_Z)) &&
        (posControl.rthState.homeFlags & NAV_HOME_VALID_HEADING) == 0) {

        // Home was stored using the fake heading (assuming boot as 0deg). Calculate
        // the offset from the fake to the actual yaw and apply the same rotation
        // to the home point.
        int32_t fakeToRealYawOffset = newHeading - posControl.actualState.yaw;

        posControl.rthState.homePosition.yaw += fakeToRealYawOffset;
        if (posControl.rthState.homePosition.yaw < 0) {
            posControl.rthState.homePosition.yaw += DEGREES_TO_CENTIDEGREES(360);
        }
        if (posControl.rthState.homePosition.yaw >= DEGREES_TO_CENTIDEGREES(360)) {
            posControl.rthState.homePosition.yaw -= DEGREES_TO_CENTIDEGREES(360);
        }
        posControl.rthState.homeFlags |= NAV_HOME_VALID_HEADING;
    }
    posControl.actualState.yaw = newHeading;
    posControl.flags.estHeadingStatus = newEstHeading;

    /* Precompute sin/cos of yaw angle */
    posControl.actualState.sinYaw = sin_approx(CENTIDEGREES_TO_RADIANS(newHeading));
    posControl.actualState.cosYaw = cos_approx(CENTIDEGREES_TO_RADIANS(newHeading));
}

/*-----------------------------------------------------------
 * Returns pointer to currently used position (ABS or AGL) depending on surface tracking status
 *-----------------------------------------------------------*/
const navEstimatedPosVel_t * navGetCurrentActualPositionAndVelocity(void)
{
    return posControl.flags.isTerrainFollowEnabled ? &posControl.actualState.agl : &posControl.actualState.abs;
}

/*-----------------------------------------------------------
 * Calculates distance and bearing to destination point
 *-----------------------------------------------------------*/
static uint32_t calculateDistanceFromDelta(float deltaX, float deltaY)
{
    return fast_fsqrtf(sq(deltaX) + sq(deltaY));
}

static int32_t calculateBearingFromDelta(float deltaX, float deltaY)
{
    return wrap_36000(RADIANS_TO_CENTIDEGREES(atan2_approx(deltaY, deltaX)));
}

uint32_t calculateDistanceToDestination(const fpVector3_t * destinationPos)
{
    const navEstimatedPosVel_t *posvel = navGetCurrentActualPositionAndVelocity();
    const float deltaX = destinationPos->x - posvel->pos.x;
    const float deltaY = destinationPos->y - posvel->pos.y;

    return calculateDistanceFromDelta(deltaX, deltaY);
}

int32_t calculateBearingToDestination(const fpVector3_t * destinationPos)
{
    const navEstimatedPosVel_t *posvel = navGetCurrentActualPositionAndVelocity();
    const float deltaX = destinationPos->x - posvel->pos.x;
    const float deltaY = destinationPos->y - posvel->pos.y;

    return calculateBearingFromDelta(deltaX, deltaY);
}

bool navCalculatePathToDestination(navDestinationPath_t *result, const fpVector3_t * destinationPos)
{
    if (posControl.flags.estPosStatus == EST_NONE ||
        posControl.flags.estHeadingStatus == EST_NONE) {

        return false;
    }

    const navEstimatedPosVel_t *posvel = navGetCurrentActualPositionAndVelocity();
    const float deltaX = destinationPos->x - posvel->pos.x;
    const float deltaY = destinationPos->y - posvel->pos.y;

    result->distance = calculateDistanceFromDelta(deltaX, deltaY);
    result->bearing = calculateBearingFromDelta(deltaX, deltaY);
    return true;
}

/*-----------------------------------------------------------
 * Check if waypoint is/was reached. Assume that waypoint-yaw stores initial bearing
 *-----------------------------------------------------------*/
bool isWaypointMissed(const navWaypointPosition_t * waypoint)
{
    int32_t bearingError = calculateBearingToDestination(&waypoint->pos) - waypoint->yaw;
    bearingError = wrap_18000(bearingError);

    return ABS(bearingError) > 10000; // TRUE if we passed the waypoint by 100 degrees
}

static bool isWaypointPositionReached(const fpVector3_t * pos, const bool isWaypointHome)
{
    // We consider waypoint reached if within specified radius
    posControl.wpDistance = calculateDistanceToDestination(pos);

    if (STATE(FIXED_WING_LEGACY) && isWaypointHome) {
        // Airplane will do a circular loiter over home and might never approach it closer than waypoint_radius - need extra check
        return (posControl.wpDistance <= navConfig()->general.waypoint_radius)
                || (posControl.wpDistance <= (navConfig()->fw.loiter_radius * 1.10f));  // 10% margin of desired circular loiter radius
    }
    else {
        return (posControl.wpDistance <= navConfig()->general.waypoint_radius);
    }
}

bool isWaypointReached(const navWaypointPosition_t * waypoint, const bool isWaypointHome)
{
    return isWaypointPositionReached(&waypoint->pos, isWaypointHome);
}

static void updateHomePositionCompatibility(void)
{
    geoConvertLocalToGeodetic(&GPS_home, &posControl.gpsOrigin, &posControl.rthState.homePosition.pos);
    GPS_distanceToHome = posControl.homeDistance * 0.01f;
    GPS_directionToHome = posControl.homeDirection * 0.01f;
}

// Backdoor for RTH estimator
float getFinalRTHAltitude(void)
{
    return posControl.rthState.rthFinalAltitude;
}

/*-----------------------------------------------------------
 * Reset home position to current position
 *-----------------------------------------------------------*/
static void updateDesiredRTHAltitude(void)
{
    if (ARMING_FLAG(ARMED)) {
        if (!((navGetStateFlags(posControl.navState) & NAV_AUTO_RTH)
          || ((navGetStateFlags(posControl.navState) & NAV_AUTO_WP) && posControl.waypointList[posControl.activeWaypointIndex].action == NAV_WP_ACTION_RTH))) {
            switch (navConfig()->general.flags.rth_alt_control_mode) {
                case NAV_RTH_NO_ALT:
                    posControl.rthState.rthInitialAltitude = posControl.actualState.abs.pos.z;
                    posControl.rthState.rthFinalAltitude = posControl.rthState.rthInitialAltitude;
                    break;

                case NAV_RTH_EXTRA_ALT: // Maintain current altitude + predefined safety margin
                    posControl.rthState.rthInitialAltitude = posControl.actualState.abs.pos.z + navConfig()->general.rth_altitude;
                    posControl.rthState.rthFinalAltitude = posControl.rthState.rthInitialAltitude;
                    break;

                case NAV_RTH_MAX_ALT:
                    posControl.rthState.rthInitialAltitude = MAX(posControl.rthState.rthInitialAltitude, posControl.actualState.abs.pos.z);
                    posControl.rthState.rthFinalAltitude = posControl.rthState.rthInitialAltitude;
                    break;

                case NAV_RTH_AT_LEAST_ALT:  // Climb to at least some predefined altitude above home
                    posControl.rthState.rthInitialAltitude = MAX(posControl.rthState.homePosition.pos.z + navConfig()->general.rth_altitude, posControl.actualState.abs.pos.z);
                    posControl.rthState.rthFinalAltitude = posControl.rthState.rthInitialAltitude;
                    break;

                case NAV_RTH_AT_LEAST_ALT_LINEAR_DESCENT:
                    posControl.rthState.rthInitialAltitude = MAX(posControl.rthState.homePosition.pos.z + navConfig()->general.rth_altitude, posControl.actualState.abs.pos.z);
                    posControl.rthState.rthFinalAltitude = posControl.rthState.homePosition.pos.z + navConfig()->general.rth_altitude;
                    break;

                case NAV_RTH_CONST_ALT:     // Climb/descend to predefined altitude above home
                default:
                    posControl.rthState.rthInitialAltitude = posControl.rthState.homePosition.pos.z + navConfig()->general.rth_altitude;
                    posControl.rthState.rthFinalAltitude = posControl.rthState.rthInitialAltitude;
            }
        }
    } else {
        posControl.rthState.rthInitialAltitude = posControl.actualState.abs.pos.z;
        posControl.rthState.rthFinalAltitude = posControl.actualState.abs.pos.z;
    }
}

/*-----------------------------------------------------------
 * RTH sanity test logic
 *-----------------------------------------------------------*/
void initializeRTHSanityChecker(const fpVector3_t * pos)
{
    const timeMs_t currentTimeMs = millis();

    posControl.rthSanityChecker.lastCheckTime = currentTimeMs;
    posControl.rthSanityChecker.initialPosition = *pos;
    posControl.rthSanityChecker.minimalDistanceToHome = calculateDistanceToDestination(&posControl.rthState.homePosition.pos);
}

bool validateRTHSanityChecker(void)
{
    const timeMs_t currentTimeMs = millis();
    bool checkResult = true;    // Between the checks return the "good" status

    // Ability to disable this
    if (navConfig()->general.rth_abort_threshold == 0) {
        return true;
    }

    // Check at 10Hz rate
    if ((currentTimeMs - posControl.rthSanityChecker.lastCheckTime) > 100) {
        const float currentDistanceToHome = calculateDistanceToDestination(&posControl.rthState.homePosition.pos);

        if (currentDistanceToHome < posControl.rthSanityChecker.minimalDistanceToHome) {
            posControl.rthSanityChecker.minimalDistanceToHome = currentDistanceToHome;
        }
        else if ((currentDistanceToHome - posControl.rthSanityChecker.minimalDistanceToHome) > navConfig()->general.rth_abort_threshold) {
            // If while doing RTH we got even farther away from home - RTH is doing something crazy
            checkResult = false;
        }

        posControl.rthSanityChecker.lastCheckTime = currentTimeMs;
    }

    return checkResult;
}

/*-----------------------------------------------------------
 * Reset home position to current position
 *-----------------------------------------------------------*/
void setHomePosition(const fpVector3_t * pos, int32_t yaw, navSetWaypointFlags_t useMask, navigationHomeFlags_t homeFlags)
{
    // XY-position
    if ((useMask & NAV_POS_UPDATE_XY) != 0) {
        posControl.rthState.homePosition.pos.x = pos->x;
        posControl.rthState.homePosition.pos.y = pos->y;
        if (homeFlags & NAV_HOME_VALID_XY) {
            posControl.rthState.homeFlags |= NAV_HOME_VALID_XY;
        } else {
            posControl.rthState.homeFlags &= ~NAV_HOME_VALID_XY;
        }
    }

    // Z-position
    if ((useMask & NAV_POS_UPDATE_Z) != 0) {
        posControl.rthState.homePosition.pos.z = pos->z;
        if (homeFlags & NAV_HOME_VALID_Z) {
            posControl.rthState.homeFlags |= NAV_HOME_VALID_Z;
        } else {
            posControl.rthState.homeFlags &= ~NAV_HOME_VALID_Z;
        }
    }

    // Heading
    if ((useMask & NAV_POS_UPDATE_HEADING) != 0) {
        // Heading
        posControl.rthState.homePosition.yaw = yaw;
        if (homeFlags & NAV_HOME_VALID_HEADING) {
            posControl.rthState.homeFlags |= NAV_HOME_VALID_HEADING;
        } else {
            posControl.rthState.homeFlags &= ~NAV_HOME_VALID_HEADING;
        }
    }

    posControl.homeDistance = 0;
    posControl.homeDirection = 0;

    // Update target RTH altitude as a waypoint above home
    updateDesiredRTHAltitude();

    updateHomePositionCompatibility();
    ENABLE_STATE(GPS_FIX_HOME);
}

static navigationHomeFlags_t navigationActualStateHomeValidity(void)
{
    navigationHomeFlags_t flags = 0;

    if (posControl.flags.estPosStatus >= EST_USABLE) {
        flags |= NAV_HOME_VALID_XY | NAV_HOME_VALID_Z;
    }

    if (posControl.flags.estHeadingStatus >= EST_USABLE) {
        flags |= NAV_HOME_VALID_HEADING;
    }

    return flags;
}

#if defined(USE_SAFE_HOME)

void checkSafeHomeState(bool shouldBeEnabled)
{
	if (navConfig()->general.flags.safehome_usage_mode == SAFEHOME_USAGE_OFF) {
		shouldBeEnabled = false;
	} else if (navConfig()->general.flags.safehome_usage_mode == SAFEHOME_USAGE_RTH_FS && shouldBeEnabled) {
		// if safehomes are only used with failsafe and we're trying to enable safehome
		// then enable the safehome only with failsafe
		shouldBeEnabled = posControl.flags.forcedRTHActivated;
	}
    // no safe homes found when arming or safehome feature in the correct state, then we don't need to do anything
	if (safehome_distance == 0 || (safehome_applied == shouldBeEnabled)) {
		return;
	}
    if (shouldBeEnabled) {
		// set home to safehome
        setHomePosition(&nearestSafeHome, 0, NAV_POS_UPDATE_XY | NAV_POS_UPDATE_Z | NAV_POS_UPDATE_HEADING, navigationActualStateHomeValidity());
		safehome_applied = true;
	} else {
		// set home to original arming point
        setHomePosition(&original_rth_home, 0, NAV_POS_UPDATE_XY | NAV_POS_UPDATE_Z | NAV_POS_UPDATE_HEADING, navigationActualStateHomeValidity());
		safehome_applied = false;
	}
	// if we've changed the home position, update the distance and direction
    updateHomePosition();
}

/***********************************************************
 *  See if there are any safehomes near where we are arming.
 *  If so, save the nearest one in case we need it later for RTH.
 **********************************************************/
bool findNearestSafeHome(void)
{
    safehome_index = -1;
    uint32_t nearest_safehome_distance = navConfig()->general.safehome_max_distance + 1;
    uint32_t distance_to_current;
    fpVector3_t currentSafeHome;
    gpsLocation_t shLLH;
    shLLH.alt = 0;
    for (uint8_t i = 0; i < MAX_SAFE_HOMES; i++) {
		if (!safeHomeConfig(i)->enabled)
		    continue;

        shLLH.lat = safeHomeConfig(i)->lat;
        shLLH.lon = safeHomeConfig(i)->lon;
        geoConvertGeodeticToLocal(&currentSafeHome, &posControl.gpsOrigin, &shLLH, GEO_ALT_RELATIVE);
        distance_to_current = calculateDistanceToDestination(&currentSafeHome);
        if (distance_to_current < nearest_safehome_distance) {
             // this safehome is the nearest so far - keep track of it.
             safehome_index = i;
             nearest_safehome_distance = distance_to_current;
             nearestSafeHome.x = currentSafeHome.x;
             nearestSafeHome.y = currentSafeHome.y;
             nearestSafeHome.z = currentSafeHome.z;
        }
    }
    if (safehome_index >= 0) {
		safehome_distance = nearest_safehome_distance;
    } else {
        safehome_distance = 0;
    }
    return safehome_distance > 0;
}
#endif

/*-----------------------------------------------------------
 * Update home position, calculate distance and bearing to home
 *-----------------------------------------------------------*/
void updateHomePosition(void)
{
    // Disarmed and have a valid position, constantly update home
    if (!ARMING_FLAG(ARMED)) {
        if (posControl.flags.estPosStatus >= EST_USABLE) {
            const navigationHomeFlags_t validHomeFlags = NAV_HOME_VALID_XY | NAV_HOME_VALID_Z;
            bool setHome = (posControl.rthState.homeFlags & validHomeFlags) != validHomeFlags;
            switch ((nav_reset_type_e)positionEstimationConfig()->reset_home_type) {
                case NAV_RESET_NEVER:
                    break;
                case NAV_RESET_ON_FIRST_ARM:
                    setHome |= !ARMING_FLAG(WAS_EVER_ARMED);
                    break;
                case NAV_RESET_ON_EACH_ARM:
                    setHome = true;
                    break;
            }
            if (setHome) {
#if defined(USE_SAFE_HOME)
                findNearestSafeHome();
#endif
                setHomePosition(&posControl.actualState.abs.pos, posControl.actualState.yaw, NAV_POS_UPDATE_XY | NAV_POS_UPDATE_Z | NAV_POS_UPDATE_HEADING, navigationActualStateHomeValidity());
                // save the current location in case it is replaced by a safehome or HOME_RESET
                original_rth_home.x = posControl.rthState.homePosition.pos.x;
                original_rth_home.y = posControl.rthState.homePosition.pos.y;
                original_rth_home.z = posControl.rthState.homePosition.pos.z;
            }
        }
    }
    else {
        static bool isHomeResetAllowed = false;

        // If pilot so desires he may reset home position to current position
        if (IS_RC_MODE_ACTIVE(BOXHOMERESET)) {
            if (isHomeResetAllowed && !FLIGHT_MODE(FAILSAFE_MODE) && !FLIGHT_MODE(NAV_RTH_MODE) && !FLIGHT_MODE(NAV_WP_MODE) && (posControl.flags.estPosStatus >= EST_USABLE)) {
                const navSetWaypointFlags_t homeUpdateFlags = STATE(GPS_FIX_HOME) ? (NAV_POS_UPDATE_XY | NAV_POS_UPDATE_HEADING) : (NAV_POS_UPDATE_XY | NAV_POS_UPDATE_Z | NAV_POS_UPDATE_HEADING);
                setHomePosition(&posControl.actualState.abs.pos, posControl.actualState.yaw, homeUpdateFlags, navigationActualStateHomeValidity());
                isHomeResetAllowed = false;
            }
        }
        else {
            isHomeResetAllowed = true;
        }

        // Update distance and direction to home if armed (home is not updated when armed)
        if (STATE(GPS_FIX_HOME)) {
            fpVector3_t * tmpHomePos = rthGetHomeTargetPosition(RTH_HOME_FINAL_LAND);
            posControl.homeDistance = calculateDistanceToDestination(tmpHomePos);
            posControl.homeDirection = calculateBearingToDestination(tmpHomePos);
            updateHomePositionCompatibility();
        }
    }
}

/* -----------------------------------------------------------
 * Override RTH preset altitude and Climb First option
 * using Pitch/Roll stick held for > 1 seconds
 * Climb First override limited to Fixed Wing only
 *-----------------------------------------------------------*/
static bool rthAltControlStickOverrideCheck(unsigned axis)
{
    if (!navConfig()->general.flags.rth_alt_control_override || posControl.flags.forcedRTHActivated || (axis == ROLL && STATE(MULTIROTOR))) {
        return false;
    }
    static timeMs_t rthOverrideStickHoldStartTime[2];

    if (rxGetChannelValue(axis) > rxConfig()->maxcheck) {
        timeDelta_t holdTime = millis() - rthOverrideStickHoldStartTime[axis];

        if (!rthOverrideStickHoldStartTime[axis]) {
            rthOverrideStickHoldStartTime[axis] = millis();
        } else if (ABS(1500 - holdTime) < 500) {    // 1s delay to activate, activation duration limited to 1 sec
            if (axis == PITCH) {           // PITCH down to override preset altitude reset to current altitude
                posControl.rthState.rthInitialAltitude = posControl.actualState.abs.pos.z;
                posControl.rthState.rthFinalAltitude = posControl.rthState.rthInitialAltitude;
                return true;
            } else if (axis == ROLL) {     // ROLL right to override climb first
                return true;
            }
        }
    } else {
        rthOverrideStickHoldStartTime[axis] = 0;
    }

    return false;
}

/*-----------------------------------------------------------
 * Update flight statistics
 *-----------------------------------------------------------*/
static void updateNavigationFlightStatistics(void)
{
    static timeMs_t previousTimeMs = 0;
    const timeMs_t currentTimeMs = millis();
    const timeDelta_t timeDeltaMs = currentTimeMs - previousTimeMs;
    previousTimeMs = currentTimeMs;

    if (ARMING_FLAG(ARMED)) {
        posControl.totalTripDistance += posControl.actualState.velXY * MS2S(timeDeltaMs);
    }
}

uint32_t getTotalTravelDistance(void)
{
    return lrintf(posControl.totalTripDistance);
}

/*-----------------------------------------------------------
 * Calculate platform-specific hold position (account for deceleration)
 *-----------------------------------------------------------*/
void calculateInitialHoldPosition(fpVector3_t * pos)
{
    if (STATE(FIXED_WING_LEGACY)) { // FIXED_WING_LEGACY
        calculateFixedWingInitialHoldPosition(pos);
    }
    else {
        calculateMulticopterInitialHoldPosition(pos);
    }
}

/*-----------------------------------------------------------
 * Set active XYZ-target and desired heading
 *-----------------------------------------------------------*/
void setDesiredPosition(const fpVector3_t * pos, int32_t yaw, navSetWaypointFlags_t useMask)
{
    // XY-position update is allowed only when not braking in NAV_CRUISE_BRAKING
    if ((useMask & NAV_POS_UPDATE_XY) != 0 && !STATE(NAV_CRUISE_BRAKING)) {
        posControl.desiredState.pos.x = pos->x;
        posControl.desiredState.pos.y = pos->y;
    }

    // Z-position
    if ((useMask & NAV_POS_UPDATE_Z) != 0) {
        updateClimbRateToAltitudeController(0, ROC_TO_ALT_RESET);   // Reset RoC/RoD -> altitude controller
        posControl.desiredState.pos.z = pos->z;
    }

    // Heading
    if ((useMask & NAV_POS_UPDATE_HEADING) != 0) {
        // Heading
        posControl.desiredState.yaw = yaw;
    }
    else if ((useMask & NAV_POS_UPDATE_BEARING) != 0) {
        posControl.desiredState.yaw = calculateBearingToDestination(pos);
    }
    else if ((useMask & NAV_POS_UPDATE_BEARING_TAIL_FIRST) != 0) {
        posControl.desiredState.yaw = wrap_36000(calculateBearingToDestination(pos) - 18000);
    }
}

void calculateFarAwayTarget(fpVector3_t * farAwayPos, int32_t yaw, int32_t distance)
{
    farAwayPos->x = navGetCurrentActualPositionAndVelocity()->pos.x + distance * cos_approx(CENTIDEGREES_TO_RADIANS(yaw));
    farAwayPos->y = navGetCurrentActualPositionAndVelocity()->pos.y + distance * sin_approx(CENTIDEGREES_TO_RADIANS(yaw));
    farAwayPos->z = navGetCurrentActualPositionAndVelocity()->pos.z;
}

void calculateNewCruiseTarget(fpVector3_t * origin, int32_t yaw, int32_t distance)
{
    origin->x = origin->x + distance * cos_approx(CENTIDEGREES_TO_RADIANS(yaw));
    origin->y = origin->y + distance * sin_approx(CENTIDEGREES_TO_RADIANS(yaw));
    origin->z = origin->z;
}

/*-----------------------------------------------------------
 * NAV land detector
 *-----------------------------------------------------------*/
void resetLandingDetector(void)
{
    if (STATE(FIXED_WING_LEGACY)) { // FIXED_WING_LEGACY
        resetFixedWingLandingDetector();
    }
    else {
        resetMulticopterLandingDetector();
    }
}

bool isLandingDetected(void)
{
    bool landingDetected;

    if (STATE(FIXED_WING_LEGACY)) { // FIXED_WING_LEGACY
        landingDetected = isFixedWingLandingDetected();
    }
    else {
        landingDetected = isMulticopterLandingDetected();
    }

    return landingDetected;
}

/*-----------------------------------------------------------
 * Z-position controller
 *-----------------------------------------------------------*/
void updateClimbRateToAltitudeController(float desiredClimbRate, climbRateToAltitudeControllerMode_e mode)
{
    static timeUs_t lastUpdateTimeUs;
    timeUs_t currentTimeUs = micros();

    // Terrain following uses different altitude measurement
    const float altitudeToUse = navGetCurrentActualPositionAndVelocity()->pos.z;

    if (mode == ROC_TO_ALT_RESET) {
        lastUpdateTimeUs = currentTimeUs;
        posControl.desiredState.pos.z = altitudeToUse;
    }
    else {

        /*
         * If max altitude is set, reset climb rate if altitude is reached and climb rate is > 0
         * In other words, when altitude is reached, allow it only to shrink
         */
        if (navConfig()->general.max_altitude > 0 &&
            altitudeToUse >= navConfig()->general.max_altitude &&
            desiredClimbRate > 0
        ) {
            desiredClimbRate = 0;
        }

        if (STATE(FIXED_WING_LEGACY)) {
            // Fixed wing climb rate controller is open-loop. We simply move the known altitude target
            float timeDelta = US2S(currentTimeUs - lastUpdateTimeUs);

            if (timeDelta <= HZ2S(MIN_POSITION_UPDATE_RATE_HZ)) {
                posControl.desiredState.pos.z += desiredClimbRate * timeDelta;
                posControl.desiredState.pos.z = constrainf(posControl.desiredState.pos.z, altitudeToUse - 500, altitudeToUse + 500);    // FIXME: calculate sanity limits in a smarter way
            }
        }
        else {
            // Multicopter climb-rate control is closed-loop, it's possible to directly calculate desired altitude setpoint to yield the required RoC/RoD
            posControl.desiredState.pos.z = altitudeToUse + (desiredClimbRate / posControl.pids.pos[Z].param.kP);
        }

        lastUpdateTimeUs = currentTimeUs;
    }
}

static void resetAltitudeController(bool useTerrainFollowing)
{
    // Set terrain following flag
    posControl.flags.isTerrainFollowEnabled = useTerrainFollowing;

    if (STATE(FIXED_WING_LEGACY)) {
        resetFixedWingAltitudeController();
    }
    else {
        resetMulticopterAltitudeController();
    }
}

static void setupAltitudeController(void)
{
    if (STATE(FIXED_WING_LEGACY)) {
        setupFixedWingAltitudeController();
    }
    else {
        setupMulticopterAltitudeController();
    }
}

static bool adjustAltitudeFromRCInput(void)
{
    if (STATE(FIXED_WING_LEGACY)) {
        return adjustFixedWingAltitudeFromRCInput();
    }
    else {
        return adjustMulticopterAltitudeFromRCInput();
    }
}

/*-----------------------------------------------------------
 * Jump Counter support functions
 *-----------------------------------------------------------*/
static void setupJumpCounters(void)
{
    for (uint8_t wp = 0; wp < posControl.waypointCount ; wp++) {
        if (posControl.waypointList[wp].action == NAV_WP_ACTION_JUMP){
            posControl.waypointList[wp].p3 = posControl.waypointList[wp].p2;
        }
    }
}

static void resetJumpCounter(void)
{
        // reset the volatile counter from the set / static value
    posControl.waypointList[posControl.activeWaypointIndex].p3 =
        posControl.waypointList[posControl.activeWaypointIndex].p2;
}

static void clearJumpCounters(void)
{
    for (uint8_t wp = 0; wp < posControl.waypointCount ; wp++) {
        if (posControl.waypointList[wp].action == NAV_WP_ACTION_JUMP) {
            posControl.waypointList[wp].p3 = 0;
        }
    }
}



/*-----------------------------------------------------------
 * Heading controller (pass-through to MAG mode)
 *-----------------------------------------------------------*/
static void resetHeadingController(void)
{
    if (STATE(FIXED_WING_LEGACY)) {
        resetFixedWingHeadingController();
    }
    else {
        resetMulticopterHeadingController();
    }
}

static bool adjustHeadingFromRCInput(void)
{
    if (STATE(FIXED_WING_LEGACY)) {
        return adjustFixedWingHeadingFromRCInput();
    }
    else {
        return adjustMulticopterHeadingFromRCInput();
    }
}

/*-----------------------------------------------------------
 * XY Position controller
 *-----------------------------------------------------------*/
static void resetPositionController(void)
{
    if (STATE(FIXED_WING_LEGACY)) {
        resetFixedWingPositionController();
    }
    else {
        resetMulticopterPositionController();
        resetMulticopterBrakingMode();
    }
}

static bool adjustPositionFromRCInput(void)
{
    bool retValue;

    if (STATE(FIXED_WING_LEGACY)) {
        retValue = adjustFixedWingPositionFromRCInput();
    }
    else {

        const int16_t rcPitchAdjustment = applyDeadbandRescaled(rcCommand[PITCH], rcControlsConfig()->pos_hold_deadband, -500, 500);
        const int16_t rcRollAdjustment = applyDeadbandRescaled(rcCommand[ROLL], rcControlsConfig()->pos_hold_deadband, -500, 500);

        retValue = adjustMulticopterPositionFromRCInput(rcPitchAdjustment, rcRollAdjustment);
    }

    return retValue;
}

/*-----------------------------------------------------------
 * WP controller
 *-----------------------------------------------------------*/
void resetGCSFlags(void)
{
    posControl.flags.isGCSAssistedNavigationReset = false;
    posControl.flags.isGCSAssistedNavigationEnabled = false;
}

void getWaypoint(uint8_t wpNumber, navWaypoint_t * wpData)
{
    /* Default waypoint to send */
    wpData->action = NAV_WP_ACTION_RTH;
    wpData->lat = 0;
    wpData->lon = 0;
    wpData->alt = 0;
    wpData->p1 = 0;
    wpData->p2 = 0;
    wpData->p3 = 0;
    wpData->flag = NAV_WP_FLAG_LAST;

    // WP #0 - special waypoint - HOME
    if (wpNumber == 0) {
        if (STATE(GPS_FIX_HOME)) {
            wpData->lat = GPS_home.lat;
            wpData->lon = GPS_home.lon;
            wpData->alt = GPS_home.alt;
        }
    }
    // WP #255 - special waypoint - directly get actualPosition
    else if (wpNumber == 255) {
        gpsLocation_t wpLLH;

        geoConvertLocalToGeodetic(&wpLLH, &posControl.gpsOrigin, &navGetCurrentActualPositionAndVelocity()->pos);

        wpData->lat = wpLLH.lat;
        wpData->lon = wpLLH.lon;
        wpData->alt = wpLLH.alt;
    }
    // WP #254 - special waypoint - get desiredPosition that was set by ground control station if in 3D-guided mode
    else if (wpNumber == 254) {
        navigationFSMStateFlags_t navStateFlags = navGetStateFlags(posControl.navState);

        if ((posControl.gpsOrigin.valid) && (navStateFlags & NAV_CTL_ALT) && (navStateFlags & NAV_CTL_POS)) {
            gpsLocation_t wpLLH;

            geoConvertLocalToGeodetic(&wpLLH, &posControl.gpsOrigin, &posControl.desiredState.pos);

            wpData->lat = wpLLH.lat;
            wpData->lon = wpLLH.lon;
            wpData->alt = wpLLH.alt;
        }
    }
    // WP #1 - #60 - common waypoints - pre-programmed mission
    else if ((wpNumber >= 1) && (wpNumber <= NAV_MAX_WAYPOINTS)) {
        if (wpNumber <= posControl.waypointCount) {
            *wpData = posControl.waypointList[wpNumber - 1];
            if(wpData->action == NAV_WP_ACTION_JUMP) {
                wpData->p1 += 1; // make WP # (vice index)
            }

        }
    }
}

void setWaypoint(uint8_t wpNumber, const navWaypoint_t * wpData)
{
    gpsLocation_t wpLLH;
    navWaypointPosition_t wpPos;

    // Pre-fill structure to convert to local coordinates
    wpLLH.lat = wpData->lat;
    wpLLH.lon = wpData->lon;
    wpLLH.alt = wpData->alt;

    // WP #0 - special waypoint - HOME
    if ((wpNumber == 0) && ARMING_FLAG(ARMED) && (posControl.flags.estPosStatus >= EST_USABLE) && posControl.gpsOrigin.valid && posControl.flags.isGCSAssistedNavigationEnabled) {
        // Forcibly set home position. Note that this is only valid if already armed, otherwise home will be reset instantly
        geoConvertGeodeticToLocal(&wpPos.pos, &posControl.gpsOrigin, &wpLLH, GEO_ALT_RELATIVE);
        setHomePosition(&wpPos.pos, 0, NAV_POS_UPDATE_XY | NAV_POS_UPDATE_Z | NAV_POS_UPDATE_HEADING, NAV_HOME_VALID_ALL);
    }
    // WP #255 - special waypoint - directly set desiredPosition
    // Only valid when armed and in poshold mode
    else if ((wpNumber == 255) && (wpData->action == NAV_WP_ACTION_WAYPOINT) &&
             ARMING_FLAG(ARMED) && (posControl.flags.estPosStatus == EST_TRUSTED) && posControl.gpsOrigin.valid && posControl.flags.isGCSAssistedNavigationEnabled &&
             (posControl.navState == NAV_STATE_POSHOLD_3D_IN_PROGRESS)) {
        // Convert to local coordinates
        geoConvertGeodeticToLocal(&wpPos.pos, &posControl.gpsOrigin, &wpLLH, GEO_ALT_RELATIVE);

        navSetWaypointFlags_t waypointUpdateFlags = NAV_POS_UPDATE_XY;

        // If we received global altitude == 0, use current altitude
        if (wpData->alt != 0) {
            waypointUpdateFlags |= NAV_POS_UPDATE_Z;
        }

        if (wpData->p1 > 0 && wpData->p1 < 360) {
            waypointUpdateFlags |= NAV_POS_UPDATE_HEADING;
        }

        setDesiredPosition(&wpPos.pos, DEGREES_TO_CENTIDEGREES(wpData->p1), waypointUpdateFlags);
    }
    // WP #1 - #NAV_MAX_WAYPOINTS - common waypoints - pre-programmed mission
    else if ((wpNumber >= 1) && (wpNumber <= NAV_MAX_WAYPOINTS) && !ARMING_FLAG(ARMED)) {
        if (wpData->action == NAV_WP_ACTION_WAYPOINT || wpData->action == NAV_WP_ACTION_JUMP || wpData->action == NAV_WP_ACTION_RTH || wpData->action == NAV_WP_ACTION_HOLD_TIME || wpData->action == NAV_WP_ACTION_LAND || wpData->action == NAV_WP_ACTION_SET_POI || wpData->action == NAV_WP_ACTION_SET_HEAD ) {
            // Only allow upload next waypoint (continue upload mission) or first waypoint (new mission)
            static int8_t nonGeoWaypointCount = 0;

            if (wpNumber == (posControl.waypointCount + 1) || wpNumber == 1) {
                posControl.waypointList[wpNumber - 1] = *wpData;
                if(wpData->action == NAV_WP_ACTION_SET_POI || wpData->action == NAV_WP_ACTION_SET_HEAD || wpData->action == NAV_WP_ACTION_JUMP) {
                    nonGeoWaypointCount += 1;
                    if(wpData->action == NAV_WP_ACTION_JUMP) {
                        posControl.waypointList[wpNumber - 1].p1 -= 1; // make index (vice WP #)
                    }
                }

                posControl.waypointCount = wpNumber;
                posControl.waypointListValid = (wpData->flag == NAV_WP_FLAG_LAST);
                posControl.geoWaypointCount = posControl.waypointCount - nonGeoWaypointCount;
                if (posControl.waypointListValid) {
                    nonGeoWaypointCount = 0;
                }
            }
        }
    }
}

void resetWaypointList(void)
{
    /* Can only reset waypoint list if not armed */
    if (!ARMING_FLAG(ARMED)) {
        posControl.waypointCount = 0;
        posControl.waypointListValid = false;
        posControl.geoWaypointCount = 0;
    }
}

bool isWaypointListValid(void)
{
    return posControl.waypointListValid;
}

int getWaypointCount(void)
{
    return posControl.waypointCount;
}

#ifdef NAV_NON_VOLATILE_WAYPOINT_STORAGE
bool loadNonVolatileWaypointList(bool clearIfLoaded)
{
    if (ARMING_FLAG(ARMED))
        return false;

    // if forced and waypoints are already loaded, just unload them.
    if (clearIfLoaded && posControl.waypointCount > 0) {
        resetWaypointList();
        return false;
    }

    resetWaypointList();

    for (int i = 0; i < NAV_MAX_WAYPOINTS; i++) {
        // Load waypoint
        setWaypoint(i + 1, nonVolatileWaypointList(i));

        // Check if this is the last waypoint
        if (nonVolatileWaypointList(i)->flag == NAV_WP_FLAG_LAST)
            break;
    }

    // Mission sanity check failed - reset the list
    if (!posControl.waypointListValid) {
        resetWaypointList();
    }

    return posControl.waypointListValid;
}

bool saveNonVolatileWaypointList(void)
{
    if (ARMING_FLAG(ARMED) || !posControl.waypointListValid)
        return false;

    for (int i = 0; i < NAV_MAX_WAYPOINTS; i++) {
        getWaypoint(i + 1, nonVolatileWaypointListMutable(i));
    }

    saveConfigAndNotify();

    return true;
}
#endif

#if defined(USE_SAFE_HOME)

void resetSafeHomes(void)
{
    memset(safeHomeConfigMutable(0), 0, sizeof(navSafeHome_t) * MAX_SAFE_HOMES);
}
#endif

static void mapWaypointToLocalPosition(fpVector3_t * localPos, const navWaypoint_t * waypoint, geoAltitudeConversionMode_e altConv)
{
    gpsLocation_t wpLLH;

    /* Default to home position if lat & lon = 0 or HOME flag set
     * Applicable to WAYPOINT, HOLD_TIME & LANDING WP types */
    if ((waypoint->lat == 0 && waypoint->lon == 0) || waypoint->flag == NAV_WP_FLAG_HOME) {
        wpLLH.lat = GPS_home.lat;
        wpLLH.lon = GPS_home.lon;
    } else {
        wpLLH.lat = waypoint->lat;
        wpLLH.lon = waypoint->lon;
    }
    wpLLH.alt = waypoint->alt;

    geoConvertGeodeticToLocal(localPos, &posControl.gpsOrigin, &wpLLH, altConv);
}

static void calculateAndSetActiveWaypointToLocalPosition(const fpVector3_t * pos)
{
    posControl.activeWaypoint.pos = *pos;

    // Calculate initial bearing towards waypoint and store it in waypoint yaw parameter (this will further be used to detect missed waypoints)
    posControl.activeWaypoint.yaw = calculateBearingToDestination(pos);

    // Set desired position to next waypoint (XYZ-controller)
    setDesiredPosition(&posControl.activeWaypoint.pos, posControl.activeWaypoint.yaw, NAV_POS_UPDATE_XY | NAV_POS_UPDATE_Z | NAV_POS_UPDATE_HEADING);
}

geoAltitudeConversionMode_e waypointMissionAltConvMode(geoAltitudeDatumFlag_e datumFlag)
{
    return datumFlag == NAV_WP_MSL_DATUM ? GEO_ALT_ABSOLUTE : GEO_ALT_RELATIVE;
}

static void calculateAndSetActiveWaypoint(const navWaypoint_t * waypoint)
{
    fpVector3_t localPos;
    mapWaypointToLocalPosition(&localPos, waypoint, waypointMissionAltConvMode(waypoint->p3));
    calculateAndSetActiveWaypointToLocalPosition(&localPos);
}

/**
 * Returns TRUE if we are in WP mode and executing last waypoint on the list, or in RTH mode, or in PH mode
 *  In RTH mode our only and last waypoint is home
 *  In PH mode our waypoint is hold position */
bool isApproachingLastWaypoint(void)
{
    if (navGetStateFlags(posControl.navState) & NAV_AUTO_WP) {
        if (posControl.waypointCount == 0) {
            /* No waypoints */
            return true;
        }
        else if ((posControl.activeWaypointIndex == (posControl.waypointCount - 1)) ||
                 (posControl.waypointList[posControl.activeWaypointIndex].flag == NAV_WP_FLAG_LAST)) {
            return true;
        }
        else {
            return false;
        }
    }
    else if (navGetStateFlags(posControl.navState) & NAV_CTL_POS) {
        // If POS controller is active we are in Poshold or RTH mode - assume last waypoint
        return true;
    }
    else {
        return false;
    }
}

bool isWaypointWait(void)
{
    return NAV_Status.state == MW_NAV_STATE_HOLD_TIMED;
}

float getActiveWaypointSpeed(void)
{
    if (posControl.flags.isAdjustingPosition) {
        // In manual control mode use different cap for speed
        return navConfig()->general.max_manual_speed;
    }
    else {
        uint16_t waypointSpeed = navConfig()->general.auto_speed;

        if (navGetStateFlags(posControl.navState) & NAV_AUTO_WP) {
            if (posControl.waypointCount > 0 && (posControl.waypointList[posControl.activeWaypointIndex].action == NAV_WP_ACTION_WAYPOINT || posControl.waypointList[posControl.activeWaypointIndex].action == NAV_WP_ACTION_HOLD_TIME || posControl.waypointList[posControl.activeWaypointIndex].action == NAV_WP_ACTION_LAND)) {
                float wpSpecificSpeed = 0.0f;
                if(posControl.waypointList[posControl.activeWaypointIndex].action == NAV_WP_ACTION_HOLD_TIME)
                    wpSpecificSpeed = posControl.waypointList[posControl.activeWaypointIndex].p2; // P1 is hold time
                else
                    wpSpecificSpeed = posControl.waypointList[posControl.activeWaypointIndex].p1; // default case

                if (wpSpecificSpeed >= 50.0f && wpSpecificSpeed <= navConfig()->general.max_auto_speed) {
                    waypointSpeed = wpSpecificSpeed;
                } else if (wpSpecificSpeed > navConfig()->general.max_auto_speed) {
                    waypointSpeed = navConfig()->general.max_auto_speed;
                }
            }
        }

        return waypointSpeed;
    }
}

/*-----------------------------------------------------------
 * Process adjustments to alt, pos and yaw controllers
 *-----------------------------------------------------------*/
static void processNavigationRCAdjustments(void)
{
    /* Process pilot's RC input. Disable all pilot's input when in FAILSAFE_MODE */
    navigationFSMStateFlags_t navStateFlags = navGetStateFlags(posControl.navState);
    if ((navStateFlags & NAV_RC_ALT) && (!FLIGHT_MODE(FAILSAFE_MODE))) {
        posControl.flags.isAdjustingAltitude = adjustAltitudeFromRCInput();
    }
    else {
        posControl.flags.isAdjustingAltitude = false;
    }

    if (navStateFlags & NAV_RC_POS) {
        if (!FLIGHT_MODE(FAILSAFE_MODE)) {
            posControl.flags.isAdjustingPosition = adjustPositionFromRCInput();
        }
        else {
            if (!STATE(FIXED_WING_LEGACY)) {
                resetMulticopterBrakingMode();
            }
        }
    }
    else {
        posControl.flags.isAdjustingPosition = false;
    }

    if ((navStateFlags & NAV_RC_YAW) && (!FLIGHT_MODE(FAILSAFE_MODE))) {
        posControl.flags.isAdjustingHeading = adjustHeadingFromRCInput();
    }
    else {
        posControl.flags.isAdjustingHeading = false;
    }
}

/*-----------------------------------------------------------
 * A main function to call position controllers at loop rate
 *-----------------------------------------------------------*/
void applyWaypointNavigationAndAltitudeHold(void)
{
    const timeUs_t currentTimeUs = micros();

    //Updata blackbox data
    navFlags = 0;
    if (posControl.flags.estAltStatus == EST_TRUSTED)       navFlags |= (1 << 0);
    if (posControl.flags.estAglStatus == EST_TRUSTED)       navFlags |= (1 << 1);
    if (posControl.flags.estPosStatus == EST_TRUSTED)       navFlags |= (1 << 2);
    if (posControl.flags.isTerrainFollowEnabled)            navFlags |= (1 << 3);
#if defined(NAV_GPS_GLITCH_DETECTION)
    if (isGPSGlitchDetected())                              navFlags |= (1 << 4);
#endif
    if (posControl.flags.estHeadingStatus == EST_TRUSTED)   navFlags |= (1 << 5);

    // Reset all navigation requests - NAV controllers will set them if necessary
    DISABLE_STATE(NAV_MOTOR_STOP_OR_IDLE);

    // No navigation when disarmed
    if (!ARMING_FLAG(ARMED)) {
        // If we are disarmed, abort forced RTH or Emergency Landing
        posControl.flags.forcedRTHActivated = false;
        posControl.flags.forcedEmergLandingActivated = false;
        //  ensure WP missions always restart from first waypoint after disarm
        posControl.activeWaypointIndex = 0;
        return;
    }

    /* Reset flags */
    posControl.flags.horizontalPositionDataConsumed = 0;
    posControl.flags.verticalPositionDataConsumed = 0;

    /* Process controllers */
    navigationFSMStateFlags_t navStateFlags = navGetStateFlags(posControl.navState);
    if (STATE(ROVER) || STATE(BOAT)) {
        applyRoverBoatNavigationController(navStateFlags, currentTimeUs);
    } else if (STATE(FIXED_WING_LEGACY)) {
        applyFixedWingNavigationController(navStateFlags, currentTimeUs);
    }
    else {
        applyMulticopterNavigationController(navStateFlags, currentTimeUs);
    }

    /* Consume position data */
    if (posControl.flags.horizontalPositionDataConsumed)
        posControl.flags.horizontalPositionDataNew = false;

    if (posControl.flags.verticalPositionDataConsumed)
        posControl.flags.verticalPositionDataNew = false;

    //Update blackbox data
    if (posControl.flags.isAdjustingPosition)       navFlags |= (1 << 6);
    if (posControl.flags.isAdjustingAltitude)       navFlags |= (1 << 7);
    if (posControl.flags.isAdjustingHeading)        navFlags |= (1 << 8);

    navTargetPosition[X] = lrintf(posControl.desiredState.pos.x);
    navTargetPosition[Y] = lrintf(posControl.desiredState.pos.y);
    navTargetPosition[Z] = lrintf(posControl.desiredState.pos.z);
}

/*-----------------------------------------------------------
 * Set CF's FLIGHT_MODE from current NAV_MODE
 *-----------------------------------------------------------*/
void switchNavigationFlightModes(void)
{
    const flightModeFlags_e enabledNavFlightModes = navGetMappedFlightModes(posControl.navState);
    const flightModeFlags_e disabledFlightModes = (NAV_ALTHOLD_MODE | NAV_RTH_MODE | NAV_POSHOLD_MODE | NAV_WP_MODE | NAV_LAUNCH_MODE | NAV_COURSE_HOLD_MODE) & (~enabledNavFlightModes);
    DISABLE_FLIGHT_MODE(disabledFlightModes);
    ENABLE_FLIGHT_MODE(enabledNavFlightModes);
}

/*-----------------------------------------------------------
 * desired NAV_MODE from combination of FLIGHT_MODE flags
 *-----------------------------------------------------------*/
static bool canActivateAltHoldMode(void)
{
    return (posControl.flags.estAltStatus >= EST_USABLE);
}

static bool canActivatePosHoldMode(void)
{
    return (posControl.flags.estPosStatus >= EST_USABLE) && (posControl.flags.estVelStatus == EST_TRUSTED) && (posControl.flags.estHeadingStatus >= EST_USABLE);
}

static bool canActivateNavigationModes(void)
{
    return (posControl.flags.estPosStatus == EST_TRUSTED) && (posControl.flags.estVelStatus == EST_TRUSTED) && (posControl.flags.estHeadingStatus >= EST_USABLE);
}

static bool isWaypointMissionValid(void)
{
    return posControl.waypointListValid && (posControl.waypointCount > 0);
}

static navigationFSMEvent_t selectNavEventFromBoxModeInput(void)
{
    static bool canActivateWaypoint = false;
    static bool canActivateLaunchMode = false;

    //We can switch modes only when ARMED
    if (ARMING_FLAG(ARMED)) {
        // Ask failsafe system if we can use navigation system
        if (failsafeBypassNavigation()) {
            return NAV_FSM_EVENT_SWITCH_TO_IDLE;
        }

        // Flags if we can activate certain nav modes (check if we have required sensors and they provide valid data)
        const bool canActivateAltHold    = canActivateAltHoldMode();
        const bool canActivatePosHold    = canActivatePosHoldMode();
        const bool canActivateNavigation = canActivateNavigationModes();
        const bool isExecutingRTH        = navGetStateFlags(posControl.navState) & NAV_AUTO_RTH;
        checkSafeHomeState(isExecutingRTH || posControl.flags.forcedRTHActivated);

        /* Emergency landing triggered by failsafe when Failsafe procedure set to Landing */
        if (posControl.flags.forcedEmergLandingActivated) {
            return NAV_FSM_EVENT_SWITCH_TO_EMERGENCY_LANDING;
        }

        /* Keep Emergency landing mode active once triggered. Is cancelled when landing in progress if position sensors working again.
         * If failsafe not active landing also cancelled if WP or RTH deselected or if Manual or Althold modes selected.
         * Remains active if landing finished regardless of sensor status or flight mode selection */
        bool autonomousNavNotPossible = !(canActivateNavigation && canActivateAltHold && STATE(GPS_FIX_HOME));
        bool emergLandingCancel = IS_RC_MODE_ACTIVE(BOXMANUAL) || (IS_RC_MODE_ACTIVE(BOXNAVALTHOLD) && canActivateAltHold) ||
                                  !(IS_RC_MODE_ACTIVE(BOXNAVWP) || IS_RC_MODE_ACTIVE(BOXNAVRTH));

        if (navigationIsExecutingAnEmergencyLanding()) {
            if (autonomousNavNotPossible && (!emergLandingCancel || FLIGHT_MODE(FAILSAFE_MODE))) {
                return NAV_FSM_EVENT_SWITCH_TO_EMERGENCY_LANDING;
            }
        }

        // Keep canActivateWaypoint flag at FALSE if there is no mission loaded
        // Also block WP mission if we are executing RTH
        if (!isWaypointMissionValid() || isExecutingRTH) {
            canActivateWaypoint = false;
        }

        // LAUNCH mode has priority over any other NAV mode
        if (STATE(FIXED_WING_LEGACY)) {
            if (isNavLaunchEnabled()) {     // FIXME: Only available for fixed wing aircrafts now
                if (canActivateLaunchMode) {
                    canActivateLaunchMode = false;
                    return NAV_FSM_EVENT_SWITCH_TO_LAUNCH;
                }
                else if FLIGHT_MODE(NAV_LAUNCH_MODE) {
                    // Make sure we don't bail out to IDLE
                    return NAV_FSM_EVENT_NONE;
                }
            }
            else {
                // If we were in LAUNCH mode - force switch to IDLE only if the throttle is low
                if (FLIGHT_MODE(NAV_LAUNCH_MODE)) {
                    throttleStatus_e throttleStatus = calculateThrottleStatus(THROTTLE_STATUS_TYPE_RC);
                    if (throttleStatus != THROTTLE_LOW)
                        return NAV_FSM_EVENT_NONE;
                    else
                        return NAV_FSM_EVENT_SWITCH_TO_IDLE;
                }
            }
        }

        // Failsafe_RTH (can override MANUAL)
        if (posControl.flags.forcedRTHActivated) {
            // If we request forced RTH - attempt to activate it no matter what
            // This might switch to emergency landing controller if GPS is unavailable
            return NAV_FSM_EVENT_SWITCH_TO_RTH;
        }

        // Pilot-triggered RTH (can override MANUAL), also fall-back for WP if there is no mission loaded
        // Prevent MANUAL falling back to RTH if selected during active mission (canActivateWaypoint is set false on MANUAL selection)
        if (IS_RC_MODE_ACTIVE(BOXNAVRTH) || (IS_RC_MODE_ACTIVE(BOXNAVWP) && !canActivateWaypoint && !IS_RC_MODE_ACTIVE(BOXMANUAL))) {
            // Check for isExecutingRTH to prevent switching our from RTH in case of a brief GPS loss
            // If don't keep this, loss of any of the canActivateNavigation && canActivateAltHold
            // will kick us out of RTH state machine via NAV_FSM_EVENT_SWITCH_TO_IDLE and will prevent any of the fall-back
            // logic to kick in (waiting for GPS on airplanes, switch to emergency landing etc)
            if (isExecutingRTH || (canActivateNavigation && canActivateAltHold && STATE(GPS_FIX_HOME))) {
                return NAV_FSM_EVENT_SWITCH_TO_RTH;
            }
        }

        // MANUAL mode has priority over WP/PH/AH
        if (IS_RC_MODE_ACTIVE(BOXMANUAL)) {
            canActivateWaypoint = false;    // Block WP mode if we are in PASSTHROUGH mode
            return NAV_FSM_EVENT_SWITCH_TO_IDLE;
        }

        // Pilot-activated waypoint mission. Fall-back to RTH in case of no mission loaded
        if (IS_RC_MODE_ACTIVE(BOXNAVWP)) {
            if (FLIGHT_MODE(NAV_WP_MODE) || (canActivateWaypoint && canActivateNavigation && canActivateAltHold && STATE(GPS_FIX_HOME)))
                return NAV_FSM_EVENT_SWITCH_TO_WAYPOINT;
        }
        else {
            // Arm the state variable if the WP BOX mode is not enabled
            canActivateWaypoint = true;
        }

        if (IS_RC_MODE_ACTIVE(BOXNAVPOSHOLD)) {
            if (FLIGHT_MODE(NAV_POSHOLD_MODE) || (canActivatePosHold && canActivateAltHold))
                return NAV_FSM_EVENT_SWITCH_TO_POSHOLD_3D;
        }

        // CRUISE has priority over COURSE_HOLD and AH
        if (IS_RC_MODE_ACTIVE(BOXNAVCRUISE)) {
            if ((FLIGHT_MODE(NAV_COURSE_HOLD_MODE) && FLIGHT_MODE(NAV_ALTHOLD_MODE)) || (canActivatePosHold && canActivateAltHold))
                return NAV_FSM_EVENT_SWITCH_TO_CRUISE;
        }

        // PH has priority over COURSE_HOLD
        // CRUISE has priority on AH
        if (IS_RC_MODE_ACTIVE(BOXNAVCOURSEHOLD)) {

            if (IS_RC_MODE_ACTIVE(BOXNAVALTHOLD) && ((FLIGHT_MODE(NAV_COURSE_HOLD_MODE) && FLIGHT_MODE(NAV_ALTHOLD_MODE)) || (canActivatePosHold && canActivateAltHold)))
                return NAV_FSM_EVENT_SWITCH_TO_CRUISE;

            if (FLIGHT_MODE(NAV_COURSE_HOLD_MODE) || (canActivatePosHold))
                return NAV_FSM_EVENT_SWITCH_TO_COURSE_HOLD;

        }

        if (IS_RC_MODE_ACTIVE(BOXNAVALTHOLD)) {
            if ((FLIGHT_MODE(NAV_ALTHOLD_MODE)) || (canActivateAltHold))
                return NAV_FSM_EVENT_SWITCH_TO_ALTHOLD;
        }
    }
    else {
        canActivateWaypoint = false;

        // Launch mode can be activated if feature FW_LAUNCH is enabled or BOX is turned on prior to arming (avoid switching to LAUNCH in flight)
        canActivateLaunchMode = isNavLaunchEnabled();
    }

    return NAV_FSM_EVENT_SWITCH_TO_IDLE;
}

/*-----------------------------------------------------------
 * An indicator that throttle tilt compensation is forced
 *-----------------------------------------------------------*/
bool navigationRequiresThrottleTiltCompensation(void)
{
    return !STATE(FIXED_WING_LEGACY) && (navGetStateFlags(posControl.navState) & NAV_REQUIRE_THRTILT);
}

/*-----------------------------------------------------------
 * An indicator that ANGLE mode must be forced per NAV requirement
 *-----------------------------------------------------------*/
bool navigationRequiresAngleMode(void)
{
    const navigationFSMStateFlags_t currentState = navGetStateFlags(posControl.navState);
    return (currentState & NAV_REQUIRE_ANGLE) || ((currentState & NAV_REQUIRE_ANGLE_FW) && STATE(FIXED_WING_LEGACY));
}

/*-----------------------------------------------------------
 * An indicator that TURN ASSISTANCE is required for navigation
 *-----------------------------------------------------------*/
bool navigationRequiresTurnAssistance(void)
{
    const navigationFSMStateFlags_t currentState = navGetStateFlags(posControl.navState);
    if (STATE(FIXED_WING_LEGACY)) {
        // For airplanes turn assistant is always required when controlling position
        return (currentState & (NAV_CTL_POS | NAV_CTL_ALT));
    }
    else {
        return false;
    }
}

/**
 * An indicator that NAV is in charge of heading control (a signal to disable other heading controllers)
 */
int8_t navigationGetHeadingControlState(void)
{
    // For airplanes report as manual heading control
    if (STATE(FIXED_WING_LEGACY)) {
        return NAV_HEADING_CONTROL_MANUAL;
    }

    // For multirotors it depends on navigation system mode
    if (navGetStateFlags(posControl.navState) & NAV_REQUIRE_MAGHOLD) {
        if (posControl.flags.isAdjustingHeading) {
            return NAV_HEADING_CONTROL_MANUAL;
        }
        else {
            return NAV_HEADING_CONTROL_AUTO;
        }
    }
    else {
        return NAV_HEADING_CONTROL_NONE;
    }
}

bool navigationTerrainFollowingEnabled(void)
{
    return posControl.flags.isTerrainFollowEnabled;
}

uint32_t distanceToFirstWP(void)
{
    fpVector3_t startingWaypointPos;
    mapWaypointToLocalPosition(&startingWaypointPos, &posControl.waypointList[0], GEO_ALT_RELATIVE);
    return calculateDistanceToDestination(&startingWaypointPos);
}

navArmingBlocker_e navigationIsBlockingArming(bool *usedBypass)
{
    const bool navBoxModesEnabled = IS_RC_MODE_ACTIVE(BOXNAVRTH) || IS_RC_MODE_ACTIVE(BOXNAVWP) || IS_RC_MODE_ACTIVE(BOXNAVPOSHOLD) || (STATE(FIXED_WING_LEGACY) && IS_RC_MODE_ACTIVE(BOXNAVALTHOLD)) || (STATE(FIXED_WING_LEGACY) && (IS_RC_MODE_ACTIVE(BOXNAVCOURSEHOLD) || IS_RC_MODE_ACTIVE(BOXNAVCRUISE)));
    const bool navLaunchComboModesEnabled = isNavLaunchEnabled() && (IS_RC_MODE_ACTIVE(BOXNAVRTH) || IS_RC_MODE_ACTIVE(BOXNAVWP) || IS_RC_MODE_ACTIVE(BOXNAVALTHOLD) || IS_RC_MODE_ACTIVE(BOXNAVCOURSEHOLD) || IS_RC_MODE_ACTIVE(BOXNAVCRUISE));

    if (usedBypass) {
        *usedBypass = false;
    }

    if (navConfig()->general.flags.extra_arming_safety == NAV_EXTRA_ARMING_SAFETY_OFF) {
        return NAV_ARMING_BLOCKER_NONE;
    }

    // Apply extra arming safety only if pilot has any of GPS modes configured
    if ((isUsingNavigationModes() || failsafeMayRequireNavigationMode()) && !((posControl.flags.estPosStatus >= EST_USABLE) && STATE(GPS_FIX_HOME))) {
        if (navConfig()->general.flags.extra_arming_safety == NAV_EXTRA_ARMING_SAFETY_ALLOW_BYPASS &&
            (STATE(NAV_EXTRA_ARMING_SAFETY_BYPASSED) || checkStickPosition(YAW_HI))) {
            if (usedBypass) {
                *usedBypass = true;
            }
            return NAV_ARMING_BLOCKER_NONE;
        }
        return NAV_ARMING_BLOCKER_MISSING_GPS_FIX;
    }

    // Don't allow arming if any of NAV modes is active
    if (!ARMING_FLAG(ARMED) && navBoxModesEnabled && !navLaunchComboModesEnabled) {
        return NAV_ARMING_BLOCKER_NAV_IS_ALREADY_ACTIVE;
    }

    // Don't allow arming if first waypoint is farther than configured safe distance
    if ((posControl.waypointCount > 0) && (navConfig()->general.waypoint_safe_distance != 0)) {
        if (distanceToFirstWP() > navConfig()->general.waypoint_safe_distance && !checkStickPosition(YAW_HI)) {
            return NAV_ARMING_BLOCKER_FIRST_WAYPOINT_TOO_FAR;
        }
    }

        /*
         * Don't allow arming if any of JUMP waypoint has invalid settings
         * First WP can't be JUMP
         * Can't jump to immediately adjacent WPs (pointless)
         * Can't jump beyond WP list
         * Only jump to geo-referenced WP types
         */
    if (posControl.waypointCount > 0) {
        for (uint8_t wp = 0; wp < posControl.waypointCount ; wp++){
            if (posControl.waypointList[wp].action == NAV_WP_ACTION_JUMP){
                if((wp == 0) || ((posControl.waypointList[wp].p1 > (wp-2)) && (posControl.waypointList[wp].p1 < (wp+2)) ) || (posControl.waypointList[wp].p1 >=  posControl.waypointCount) || (posControl.waypointList[wp].p2 < -1)) {
                    return NAV_ARMING_BLOCKER_JUMP_WAYPOINT_ERROR;
                }
                    /* check for target geo-ref sanity */
                uint16_t target = posControl.waypointList[wp].p1;
                if(!(posControl.waypointList[target].action == NAV_WP_ACTION_WAYPOINT || posControl.waypointList[target].action == NAV_WP_ACTION_HOLD_TIME || posControl.waypointList[target].action == NAV_WP_ACTION_LAND)) {
                    return NAV_ARMING_BLOCKER_JUMP_WAYPOINT_ERROR;
                }
            }
        }
    }

    return NAV_ARMING_BLOCKER_NONE;
}

bool navigationPositionEstimateIsHealthy(void)
{
    return (posControl.flags.estPosStatus >= EST_USABLE) && STATE(GPS_FIX_HOME);
}

/**
 * Indicate ready/not ready status
 */
static void updateReadyStatus(void)
{
    static bool posReadyBeepDone = false;

    /* Beep out READY_BEEP once when position lock is firstly acquired and HOME set */
    if (navigationPositionEstimateIsHealthy() && !posReadyBeepDone) {
        beeper(BEEPER_READY_BEEP);
        posReadyBeepDone = true;
    }
}

void updateFlightBehaviorModifiers(void)
{
    if (posControl.flags.isGCSAssistedNavigationEnabled && !IS_RC_MODE_ACTIVE(BOXGCSNAV)) {
        posControl.flags.isGCSAssistedNavigationReset = true;
    }

    posControl.flags.isGCSAssistedNavigationEnabled = IS_RC_MODE_ACTIVE(BOXGCSNAV);
}

/**
 * Process NAV mode transition and WP/RTH state machine
 *  Update rate: RX (data driven or 50Hz)
 */
void updateWaypointsAndNavigationMode(void)
{
    /* Initiate home position update */
    updateHomePosition();

    /* Update flight statistics */
    updateNavigationFlightStatistics();

    /* Update NAV ready status */
    updateReadyStatus();

    // Update flight behaviour modifiers
    updateFlightBehaviorModifiers();

    // Process switch to a different navigation mode (if needed)
    navProcessFSMEvents(selectNavEventFromBoxModeInput());

    // Process pilot's RC input to adjust behaviour
    processNavigationRCAdjustments();

    // Map navMode back to enabled flight modes
    switchNavigationFlightModes();

    //Update Blackbox data
    navCurrentState = (int16_t)posControl.navPersistentId;
}

/*-----------------------------------------------------------
 * NAV main control functions
 *-----------------------------------------------------------*/
void navigationUsePIDs(void)
{
    /** Multicopter PIDs */
    // Brake time parameter
    posControl.posDecelerationTime = (float)navConfig()->mc.posDecelerationTime / 100.0f;

    // Position controller expo (taret vel expo for MC)
    posControl.posResponseExpo = constrainf((float)navConfig()->mc.posResponseExpo / 100.0f, 0.0f, 1.0f);

    // Initialize position hold P-controller
    for (int axis = 0; axis < 2; axis++) {
        navPidInit(
            &posControl.pids.pos[axis],
            (float)pidProfile()->bank_mc.pid[PID_POS_XY].P / 100.0f,
            0.0f,
            0.0f,
            0.0f,
            NAV_DTERM_CUT_HZ
        );

        navPidInit(&posControl.pids.vel[axis], (float)pidProfile()->bank_mc.pid[PID_VEL_XY].P / 20.0f,
                                               (float)pidProfile()->bank_mc.pid[PID_VEL_XY].I / 100.0f,
                                               (float)pidProfile()->bank_mc.pid[PID_VEL_XY].D / 100.0f,
                                               (float)pidProfile()->bank_mc.pid[PID_VEL_XY].FF / 100.0f,
                                               pidProfile()->navVelXyDTermLpfHz
        );
    }

    /*
     * Set coefficients used in MC VEL_XY
     */
    multicopterPosXyCoefficients.dTermAttenuation = pidProfile()->navVelXyDtermAttenuation / 100.0f;
    multicopterPosXyCoefficients.dTermAttenuationStart = pidProfile()->navVelXyDtermAttenuationStart / 100.0f;
    multicopterPosXyCoefficients.dTermAttenuationEnd = pidProfile()->navVelXyDtermAttenuationEnd / 100.0f;

#ifdef USE_MR_BRAKING_MODE
    multicopterPosXyCoefficients.breakingBoostFactor = (float) navConfig()->mc.braking_boost_factor / 100.0f;
#endif

    // Initialize altitude hold PID-controllers (pos_z, vel_z, acc_z
    navPidInit(
        &posControl.pids.pos[Z],
        (float)pidProfile()->bank_mc.pid[PID_POS_Z].P / 100.0f,
        0.0f,
        0.0f,
        0.0f,
        NAV_DTERM_CUT_HZ
    );

    navPidInit(&posControl.pids.vel[Z], (float)pidProfile()->bank_mc.pid[PID_VEL_Z].P / 66.7f,
                                        (float)pidProfile()->bank_mc.pid[PID_VEL_Z].I / 20.0f,
                                        (float)pidProfile()->bank_mc.pid[PID_VEL_Z].D / 100.0f,
                                        0.0f,
                                        NAV_DTERM_CUT_HZ
    );

    // Initialize surface tracking PID
    navPidInit(&posControl.pids.surface, 2.0f,
                                         0.0f,
                                         0.0f,
                                         0.0f,
                                         NAV_DTERM_CUT_HZ
    );

    /** Airplane PIDs */
    // Initialize fixed wing PID controllers
    navPidInit(&posControl.pids.fw_nav, (float)pidProfile()->bank_fw.pid[PID_POS_XY].P / 100.0f,
                                        (float)pidProfile()->bank_fw.pid[PID_POS_XY].I / 100.0f,
                                        (float)pidProfile()->bank_fw.pid[PID_POS_XY].D / 100.0f,
                                        0.0f,
                                        NAV_DTERM_CUT_HZ
    );

    navPidInit(&posControl.pids.fw_alt, (float)pidProfile()->bank_fw.pid[PID_POS_Z].P / 10.0f,
                                        (float)pidProfile()->bank_fw.pid[PID_POS_Z].I / 10.0f,
                                        (float)pidProfile()->bank_fw.pid[PID_POS_Z].D / 10.0f,
                                        0.0f,
                                        NAV_DTERM_CUT_HZ
    );

    navPidInit(&posControl.pids.fw_heading, (float)pidProfile()->bank_fw.pid[PID_POS_HEADING].P / 10.0f,
                                        (float)pidProfile()->bank_fw.pid[PID_POS_HEADING].I / 10.0f,
                                        (float)pidProfile()->bank_fw.pid[PID_POS_HEADING].D / 100.0f,
                                        0.0f,
                                        2.0f
    );
}

void navigationInit(void)
{
    /* Initial state */
    posControl.navState = NAV_STATE_IDLE;

    posControl.flags.horizontalPositionDataNew = false;
    posControl.flags.verticalPositionDataNew = false;

    posControl.flags.estAltStatus = EST_NONE;
    posControl.flags.estPosStatus = EST_NONE;
    posControl.flags.estVelStatus = EST_NONE;
    posControl.flags.estHeadingStatus = EST_NONE;
    posControl.flags.estAglStatus = EST_NONE;

    posControl.flags.forcedRTHActivated = 0;
    posControl.flags.forcedEmergLandingActivated = false;
    posControl.waypointCount = 0;
    posControl.activeWaypointIndex = 0;
    posControl.waypointListValid = false;

    /* Set initial surface invalid */
    posControl.actualState.surfaceMin = -1.0f;

    /* Reset statistics */
    posControl.totalTripDistance = 0.0f;

    /* Use system config */
    navigationUsePIDs();

    if (
        mixerConfig()->platformType == PLATFORM_BOAT ||
        mixerConfig()->platformType == PLATFORM_ROVER ||
        navConfig()->fw.useFwNavYawControl
    ) {
        ENABLE_STATE(FW_HEADING_USE_YAW);
    } else {
        DISABLE_STATE(FW_HEADING_USE_YAW);
    }

#if defined(NAV_NON_VOLATILE_WAYPOINT_STORAGE)
    if (navConfig()->general.waypoint_load_on_boot)
        loadNonVolatileWaypointList(true);
#endif
}

/*-----------------------------------------------------------
 * Access to estimated position/velocity data
 *-----------------------------------------------------------*/
float getEstimatedActualVelocity(int axis)
{
    return navGetCurrentActualPositionAndVelocity()->vel.v[axis];
}

float getEstimatedActualPosition(int axis)
{
    return navGetCurrentActualPositionAndVelocity()->pos.v[axis];
}

/*-----------------------------------------------------------
 * Ability to execute RTH on external event
 *-----------------------------------------------------------*/
void activateForcedRTH(void)
{
    abortFixedWingLaunch();
    posControl.flags.forcedRTHActivated = true;
    checkSafeHomeState(true);
    navProcessFSMEvents(selectNavEventFromBoxModeInput());
}

void abortForcedRTH(void)
{
    // Disable failsafe RTH and make sure we back out of navigation mode to IDLE
    // If any navigation mode was active prior to RTH it will be re-enabled with next RX update
    posControl.flags.forcedRTHActivated = false;
    checkSafeHomeState(false);
    navProcessFSMEvents(NAV_FSM_EVENT_SWITCH_TO_IDLE);
}

rthState_e getStateOfForcedRTH(void)
{
    /* If forced RTH activated and in AUTO_RTH or EMERG state */
    if (posControl.flags.forcedRTHActivated && (navGetStateFlags(posControl.navState) & (NAV_AUTO_RTH | NAV_CTL_EMERG))) {
        if (posControl.navState == NAV_STATE_RTH_FINISHED || posControl.navState == NAV_STATE_EMERGENCY_LANDING_FINISHED) {
            return RTH_HAS_LANDED;
        }
        else {
            return RTH_IN_PROGRESS;
        }
    }
    else {
        return RTH_IDLE;
    }
}

/*-----------------------------------------------------------
 * Ability to execute Emergency Landing on external event
 *-----------------------------------------------------------*/
void activateForcedEmergLanding(void)
{
    abortFixedWingLaunch();
    posControl.flags.forcedEmergLandingActivated = true;
    navProcessFSMEvents(selectNavEventFromBoxModeInput());
}

void abortForcedEmergLanding(void)
{
    // Disable emergency landing and make sure we back out of navigation mode to IDLE
    // If any navigation mode was active prior to emergency landing it will be re-enabled with next RX update
    posControl.flags.forcedEmergLandingActivated = false;
    navProcessFSMEvents(NAV_FSM_EVENT_SWITCH_TO_IDLE);
}

emergLandState_e getStateOfForcedEmergLanding(void)
{
    /* If forced emergency landing activated and in EMERG state */
    if (posControl.flags.forcedEmergLandingActivated && (navGetStateFlags(posControl.navState) & NAV_CTL_EMERG)) {
        if (posControl.navState == NAV_STATE_EMERGENCY_LANDING_FINISHED) {
            return EMERG_LAND_HAS_LANDED;
        } else {
            return EMERG_LAND_IN_PROGRESS;
        }
    } else {
        return EMERG_LAND_IDLE;
    }
}

bool isWaypointMissionRTHActive(void)
{
    return FLIGHT_MODE(NAV_RTH_MODE) && IS_RC_MODE_ACTIVE(BOXNAVWP) && !(IS_RC_MODE_ACTIVE(BOXNAVRTH) || posControl.flags.forcedRTHActivated);
}

bool navigationIsExecutingAnEmergencyLanding(void)
{
    return navGetCurrentStateFlags() & NAV_CTL_EMERG;
}

bool navigationInAutomaticThrottleMode(void)
{
    navigationFSMStateFlags_t stateFlags = navGetCurrentStateFlags();
    return (stateFlags & (NAV_CTL_ALT | NAV_CTL_EMERG | NAV_CTL_LAUNCH | NAV_CTL_LAND));
}

bool navigationIsControllingThrottle(void)
{
    // Note that this makes a detour into mixer code to evaluate actual motor status
    return navigationInAutomaticThrottleMode() && (getMotorStatus() != MOTOR_STOPPED_USER);
}

bool navigationIsControllingAltitude(void) {
    navigationFSMStateFlags_t stateFlags = navGetCurrentStateFlags();
    return (stateFlags & NAV_CTL_ALT);
}

bool navigationIsFlyingAutonomousMode(void)
{
    navigationFSMStateFlags_t stateFlags = navGetCurrentStateFlags();
    return (stateFlags & (NAV_AUTO_RTH | NAV_AUTO_WP));
}

bool navigationRTHAllowsLanding(void)
{
    // WP mission RTH landing setting
    if (isWaypointMissionRTHActive() && isWaypointMissionValid()) {
        return posControl.waypointList[posControl.waypointCount - 1].p1 > 0;
    }

    // normal RTH landing setting
    navRTHAllowLanding_e allow = navConfig()->general.flags.rth_allow_landing;
    return allow == NAV_RTH_ALLOW_LANDING_ALWAYS ||
        (allow == NAV_RTH_ALLOW_LANDING_FS_ONLY && FLIGHT_MODE(FAILSAFE_MODE));
}

bool isNavLaunchEnabled(void)
{
    return IS_RC_MODE_ACTIVE(BOXNAVLAUNCH) || feature(FEATURE_FW_LAUNCH);
}

int32_t navigationGetHomeHeading(void)
{
    return posControl.rthState.homePosition.yaw;
}

// returns m/s
float calculateAverageSpeed() {
    float flightTime = getFlightTime();
    if (flightTime == 0.0f) return 0;
    return (float)getTotalTravelDistance() / (flightTime * 100);
}

const navigationPIDControllers_t* getNavigationPIDControllers(void) {
    return &posControl.pids;
}

bool isAdjustingPosition(void) {
    return posControl.flags.isAdjustingPosition;
}

bool isAdjustingHeading(void) {
    return posControl.flags.isAdjustingHeading;
}

int32_t getCruiseHeadingAdjustment(void) {
    return wrap_18000(posControl.cruise.yaw - posControl.cruise.previousYaw);
}

#else // NAV

#ifdef USE_GPS
/* Fallback if navigation is not compiled in - handle GPS home coordinates */
static float GPS_scaleLonDown;
static float GPS_totalTravelDistance = 0;

static void GPS_distance_cm_bearing(int32_t currentLat1, int32_t currentLon1, int32_t destinationLat2, int32_t destinationLon2, uint32_t *dist, int32_t *bearing)
{
    const float dLat = destinationLat2 - currentLat1; // difference of latitude in 1/10 000 000 degrees
    const float dLon = (float)(destinationLon2 - currentLon1) * GPS_scaleLonDown;

    *dist = fast_fsqrtf(sq(dLat) + sq(dLon)) * DISTANCE_BETWEEN_TWO_LONGITUDE_POINTS_AT_EQUATOR;

    *bearing = 9000.0f + RADIANS_TO_CENTIDEGREES(atan2_approx(-dLat, dLon));      // Convert the output radians to 100xdeg

    if (*bearing < 0)
        *bearing += 36000;
}

void onNewGPSData(void)
{
    static timeMs_t previousTimeMs = 0;
    const timeMs_t currentTimeMs = millis();
    const timeDelta_t timeDeltaMs = currentTimeMs - previousTimeMs;
    previousTimeMs = currentTimeMs;

    if (!(sensors(SENSOR_GPS) && STATE(GPS_FIX) && gpsSol.numSat >= 5))
        return;

    if (ARMING_FLAG(ARMED)) {
        /* Update home distance and direction */
        if (STATE(GPS_FIX_HOME)) {
            uint32_t dist;
            int32_t dir;
            GPS_distance_cm_bearing(gpsSol.llh.lat, gpsSol.llh.lon, GPS_home.lat, GPS_home.lon, &dist, &dir);
            GPS_distanceToHome = dist / 100;
            GPS_directionToHome = lrintf(dir / 100.0f);
        } else {
            GPS_distanceToHome = 0;
            GPS_directionToHome = 0;
        }

        /* Update trip distance */
        GPS_totalTravelDistance += gpsSol.groundSpeed * MS2S(timeDeltaMs);
    }
    else {
        // Set home position to current GPS coordinates
        ENABLE_STATE(GPS_FIX_HOME);
        GPS_home.lat = gpsSol.llh.lat;
        GPS_home.lon = gpsSol.llh.lon;
        GPS_home.alt = gpsSol.llh.alt;
        GPS_distanceToHome = 0;
        GPS_directionToHome = 0;
        GPS_scaleLonDown = cos_approx((fabsf((float)gpsSol.llh.lat) / 10000000.0f) * 0.0174532925f);
    }
}

int32_t getTotalTravelDistance(void)
{
    return lrintf(GPS_totalTravelDistance);
}

#endif

#endif  // NAV<|MERGE_RESOLUTION|>--- conflicted
+++ resolved
@@ -1653,20 +1653,10 @@
     UNUSED(previousState);
 
     clearJumpCounters();
-<<<<<<< HEAD
     posControl.wpMissionRestart = true;
-
-    // If no position sensor available - land immediately
-    if ((posControl.flags.estPosStatus >= EST_USABLE) && (posControl.flags.estHeadingStatus >= EST_USABLE)) {
-        return NAV_FSM_EVENT_NONE;
-    }
-    /* No pos sensor available for NAV_WAIT_FOR_GPS_TIMEOUT_MS - land */
-    else if (checkForPositionSensorTimeout()) {
-=======
 
     /* If position sensors unavailable - land immediately (wait for timeout on GPS) */
     if (posControl.flags.estHeadingStatus == EST_NONE || checkForPositionSensorTimeout()) {
->>>>>>> 408a62a2
         return NAV_FSM_EVENT_SWITCH_TO_EMERGENCY_LANDING;
     }
 
