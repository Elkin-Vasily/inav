--- conflicted
+++ resolved
@@ -102,19 +102,6 @@
     .general = {
 
         .flags = {
-<<<<<<< HEAD
-            .use_thr_mid_for_althold = 0,
-            .extra_arming_safety = NAV_EXTRA_ARMING_SAFETY_ON,
-            .user_control_mode = NAV_GPS_ATTI,
-            .rth_alt_control_mode = NAV_RTH_AT_LEAST_ALT,
-            .rth_climb_first = 1,               // Climb first, turn after reaching safe altitude
-            .rth_climb_ignore_emerg = 0,        // Ignore GPS loss on initial climb
-            .rth_tail_first = 0,
-            .disarm_on_landing = 0,
-            .rth_allow_landing = NAV_RTH_ALLOW_LANDING_ALWAYS,
-            .nav_overrides_motor_stop = NOMS_ALL_NAV,
-            .safehome_usage_mode = SAFEHOME_USAGE_RTH,
-=======
             .use_thr_mid_for_althold = SETTING_NAV_USE_MIDTHR_FOR_ALTHOLD_DEFAULT,
             .extra_arming_safety = SETTING_NAV_EXTRA_ARMING_SAFETY_DEFAULT,
             .user_control_mode = SETTING_NAV_USER_CONTROL_MODE_DEFAULT,
@@ -126,7 +113,7 @@
             .rth_allow_landing = SETTING_NAV_RTH_ALLOW_LANDING_DEFAULT,
             .rth_alt_control_override = SETTING_NAV_RTH_ALT_CONTROL_OVERRIDE_DEFAULT, // Override RTH Altitude and Climb First using Pitch and Roll stick
             .nav_overrides_motor_stop = SETTING_NAV_OVERRIDES_MOTOR_STOP_DEFAULT,
->>>>>>> 7f04e0f6
+            .safehome_usage_mode = SETTING_SAFEHOME_USAGE_MODE_DEFAULT,
         },
 
         // General navigation parameters
