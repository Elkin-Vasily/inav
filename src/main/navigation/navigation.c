/*
 * This file is part of Cleanflight.
 *
 * Cleanflight is free software: you can redistribute it and/or modify
 * it under the terms of the GNU General Public License as published by
 * the Free Software Foundation, either version 3 of the License, or
 * (at your option) any later version.
 *
 * Cleanflight is distributed in the hope that it will be useful,
 * but WITHOUT ANY WARRANTY; without even the implied warranty of
 * MERCHANTABILITY or FITNESS FOR A PARTICULAR PURPOSE.  See the
 * GNU General Public License for more details.
 *
 * You should have received a copy of the GNU General Public License
 * along with Cleanflight.  If not, see <http://www.gnu.org/licenses/>.
 */

#include <stdbool.h>
#include <stdint.h>
#include <math.h>
#include <string.h>

#include "platform.h"

#include "build/debug.h"

#include "common/axis.h"
#include "common/filter.h"
#include "common/maths.h"
#include "common/utils.h"

#include "config/parameter_group.h"
#include "config/parameter_group_ids.h"

#include "drivers/time.h"

#include "fc/fc_core.h"
#include "fc/config.h"
#include "fc/rc_controls.h"
#include "fc/rc_modes.h"
#include "fc/runtime_config.h"
#include "fc/cli.h"
#include "fc/settings.h"

#include "flight/imu.h"
#include "flight/mixer.h"
#include "flight/pid.h"

#include "io/beeper.h"
#include "io/gps.h"

#include "navigation/navigation.h"
#include "navigation/navigation_private.h"

#include "rx/rx.h"

#include "sensors/sensors.h"
#include "sensors/acceleration.h"
#include "sensors/boardalignment.h"


// Multirotors:
#define MR_RTH_CLIMB_OVERSHOOT_CM   100  // target this amount of cm *above* the target altitude to ensure it is actually reached (Vz > 0 at target alt)
#define MR_RTH_CLIMB_MARGIN_MIN_CM  100  // start cruising home this amount of cm *before* reaching the cruise altitude (while continuing the ascend)
#define MR_RTH_CLIMB_MARGIN_PERCENT 15   // on high RTH altitudes use even bigger margin - percent of the altitude set
// Planes:
#define FW_RTH_CLIMB_OVERSHOOT_CM   100
#define FW_RTH_CLIMB_MARGIN_MIN_CM  100
#define FW_RTH_CLIMB_MARGIN_PERCENT 15

/*-----------------------------------------------------------
 * Compatibility for home position
 *-----------------------------------------------------------*/
gpsLocation_t GPS_home;
uint32_t      GPS_distanceToHome;        // distance to home point in meters
int16_t       GPS_directionToHome;       // direction to home point in degrees

fpVector3_t   original_rth_home;         // the original rth home - save it, since it could be replaced by safehome or HOME_RESET

radar_pois_t radar_pois[RADAR_MAX_POIS];
#if defined(USE_SAFE_HOME)
int8_t safehome_index = -1;               // -1 if no safehome, 0 to MAX_SAFEHOMES -1 otherwise
uint32_t safehome_distance = 0;           // distance to the nearest safehome
fpVector3_t nearestSafeHome;              // The nearestSafeHome found during arming
bool safehome_applied = false;            // whether the safehome has been applied to home.

PG_REGISTER_ARRAY(navSafeHome_t, MAX_SAFE_HOMES, safeHomeConfig, PG_SAFE_HOME_CONFIG , 0);

#endif

#if defined(USE_NAV)

// waypoint 254, 255 are special waypoints
STATIC_ASSERT(NAV_MAX_WAYPOINTS < 254, NAV_MAX_WAYPOINTS_exceeded_allowable_range);

#if defined(NAV_NON_VOLATILE_WAYPOINT_STORAGE)
PG_REGISTER_ARRAY(navWaypoint_t, NAV_MAX_WAYPOINTS, nonVolatileWaypointList, PG_WAYPOINT_MISSION_STORAGE, 0);
#endif

PG_REGISTER_WITH_RESET_TEMPLATE(navConfig_t, navConfig, PG_NAV_CONFIG, 14);

PG_RESET_TEMPLATE(navConfig_t, navConfig,
    .general = {

        .flags = {
            .use_thr_mid_for_althold = SETTING_NAV_USE_MIDTHR_FOR_ALTHOLD_DEFAULT,
            .extra_arming_safety = SETTING_NAV_EXTRA_ARMING_SAFETY_DEFAULT,
            .user_control_mode = SETTING_NAV_USER_CONTROL_MODE_DEFAULT,
            .rth_alt_control_mode = SETTING_NAV_RTH_ALT_MODE_DEFAULT,
            .rth_climb_first = SETTING_NAV_RTH_CLIMB_FIRST_DEFAULT,                   // Climb first, turn after reaching safe altitude
            .rth_climb_ignore_emerg = SETTING_NAV_RTH_CLIMB_IGNORE_EMERG_DEFAULT,     // Ignore GPS loss on initial climb
            .rth_tail_first = SETTING_NAV_RTH_TAIL_FIRST_DEFAULT,
            .disarm_on_landing = SETTING_NAV_DISARM_ON_LANDING_DEFAULT,
            .rth_allow_landing = SETTING_NAV_RTH_ALLOW_LANDING_DEFAULT,
            .rth_alt_control_override = SETTING_NAV_RTH_ALT_CONTROL_OVERRIDE_DEFAULT, // Override RTH Altitude and Climb First using Pitch and Roll stick
            .nav_overrides_motor_stop = SETTING_NAV_OVERRIDES_MOTOR_STOP_DEFAULT,
            .safehome_usage_mode = SETTING_SAFEHOME_USAGE_MODE_DEFAULT,
<<<<<<< HEAD
            .mission_planner_reset = SETTING_NAV_MISSION_PLANNER_RESET_DEFAULT,       // Allow mode switch toggle to reset Mission Planner WPs
=======
            .waypoint_mission_restart = SETTING_NAV_WP_MISSION_RESTART_DEFAULT,           // WP mission restart action
>>>>>>> 264955ba
        },

        // General navigation parameters
        .pos_failure_timeout = SETTING_NAV_POSITION_TIMEOUT_DEFAULT,                  // 5 sec
        .waypoint_radius = SETTING_NAV_WP_RADIUS_DEFAULT,                             // 2m diameter
        .waypoint_safe_distance = SETTING_NAV_WP_SAFE_DISTANCE_DEFAULT,               // centimeters - first waypoint should be closer than this
        .waypoint_multi_mission_index = SETTING_NAV_WP_MULTI_MISSION_INDEX_DEFAULT,   // mission index selected from multi mission WP entry
        .waypoint_load_on_boot = SETTING_NAV_WP_LOAD_ON_BOOT_DEFAULT,               // load waypoints automatically during boot
        .auto_speed = SETTING_NAV_AUTO_SPEED_DEFAULT,                                 // speed in autonomous modes (3 m/s = 10.8 km/h)
        .max_auto_speed = SETTING_NAV_MAX_AUTO_SPEED_DEFAULT,                         // max allowed speed autonomous modes
        .max_auto_climb_rate = SETTING_NAV_AUTO_CLIMB_RATE_DEFAULT,                   // 5 m/s
        .max_manual_speed = SETTING_NAV_MANUAL_SPEED_DEFAULT,
        .max_manual_climb_rate = SETTING_NAV_MANUAL_CLIMB_RATE_DEFAULT,
        .land_slowdown_minalt = SETTING_NAV_LAND_SLOWDOWN_MINALT_DEFAULT,             // altitude in centimeters
        .land_slowdown_maxalt = SETTING_NAV_LAND_SLOWDOWN_MAXALT_DEFAULT,             // altitude in meters
        .land_minalt_vspd = SETTING_NAV_LAND_MINALT_VSPD_DEFAULT,                     // centimeters/s
        .land_maxalt_vspd = SETTING_NAV_LAND_MAXALT_VSPD_DEFAULT,                     // centimeters/s
        .emerg_descent_rate = SETTING_NAV_EMERG_LANDING_SPEED_DEFAULT,                // centimeters/s
        .min_rth_distance = SETTING_NAV_MIN_RTH_DISTANCE_DEFAULT,                     // centimeters, if closer than this land immediately
        .rth_altitude = SETTING_NAV_RTH_ALTITUDE_DEFAULT,                             // altitude in centimeters
        .rth_home_altitude = SETTING_NAV_RTH_HOME_ALTITUDE_DEFAULT,                   // altitude in centimeters
        .rth_abort_threshold = SETTING_NAV_RTH_ABORT_THRESHOLD_DEFAULT,               // centimeters - 500m should be safe for all aircraft
        .max_terrain_follow_altitude = SETTING_NAV_MAX_TERRAIN_FOLLOW_ALT_DEFAULT,    // max altitude in centimeters in terrain following mode
        .safehome_max_distance = SETTING_SAFEHOME_MAX_DISTANCE_DEFAULT,               // Max distance that a safehome is from the arming point
        .max_altitude = SETTING_NAV_MAX_ALTITUDE_DEFAULT,
    },

    // MC-specific
    .mc = {
        .max_bank_angle = SETTING_NAV_MC_BANK_ANGLE_DEFAULT,                          // degrees
        .auto_disarm_delay = SETTING_NAV_MC_AUTO_DISARM_DELAY_DEFAULT,                // milliseconds - time before disarming when auto disarm is enabled and landing is confirmed

#ifdef USE_MR_BRAKING_MODE
        .braking_speed_threshold = SETTING_NAV_MC_BRAKING_SPEED_THRESHOLD_DEFAULT,               // Braking can become active above 1m/s
        .braking_disengage_speed = SETTING_NAV_MC_BRAKING_DISENGAGE_SPEED_DEFAULT,               // Stop when speed goes below 0.75m/s
        .braking_timeout = SETTING_NAV_MC_BRAKING_TIMEOUT_DEFAULT,                               // Timeout barking after 2s
        .braking_boost_factor = SETTING_NAV_MC_BRAKING_BOOST_FACTOR_DEFAULT,                     // A 100% boost by default
        .braking_boost_timeout = SETTING_NAV_MC_BRAKING_BOOST_TIMEOUT_DEFAULT,                   // Timout boost after 750ms
        .braking_boost_speed_threshold = SETTING_NAV_MC_BRAKING_BOOST_SPEED_THRESHOLD_DEFAULT,   // Boost can happen only above 1.5m/s
        .braking_boost_disengage_speed = SETTING_NAV_MC_BRAKING_BOOST_DISENGAGE_SPEED_DEFAULT,   // Disable boost at 1m/s
        .braking_bank_angle = SETTING_NAV_MC_BRAKING_BANK_ANGLE_DEFAULT,                        // Max braking angle
#endif

        .posDecelerationTime = SETTING_NAV_MC_POS_DECELERATION_TIME_DEFAULT,          // posDecelerationTime * 100
        .posResponseExpo = SETTING_NAV_MC_POS_EXPO_DEFAULT,                           // posResponseExpo * 100
        .slowDownForTurning = SETTING_NAV_MC_WP_SLOWDOWN_DEFAULT,
    },

    // Fixed wing
    .fw = {
        .max_bank_angle = SETTING_NAV_FW_BANK_ANGLE_DEFAULT,                    // degrees
        .max_climb_angle = SETTING_NAV_FW_CLIMB_ANGLE_DEFAULT,                  // degrees
        .max_dive_angle = SETTING_NAV_FW_DIVE_ANGLE_DEFAULT,                    // degrees
        .cruise_speed = SETTING_NAV_FW_CRUISE_SPEED_DEFAULT,                    // cm/s
        .control_smoothness = SETTING_NAV_FW_CONTROL_SMOOTHNESS_DEFAULT,
        .pitch_to_throttle_smooth = SETTING_NAV_FW_PITCH2THR_SMOOTHING_DEFAULT,
        .pitch_to_throttle_thresh = SETTING_NAV_FW_PITCH2THR_THRESHOLD_DEFAULT,
        .loiter_radius = SETTING_NAV_FW_LOITER_RADIUS_DEFAULT,                  // 75m

        //Fixed wing landing
        .land_dive_angle = SETTING_NAV_FW_LAND_DIVE_ANGLE_DEFAULT,              // 2 degrees dive by default

        // Fixed wing launch
        .launch_velocity_thresh = SETTING_NAV_FW_LAUNCH_VELOCITY_DEFAULT,       // 3 m/s
        .launch_accel_thresh = SETTING_NAV_FW_LAUNCH_ACCEL_DEFAULT,             // cm/s/s (1.9*G)
        .launch_time_thresh = SETTING_NAV_FW_LAUNCH_DETECT_TIME_DEFAULT,        // 40ms
        .launch_motor_timer = SETTING_NAV_FW_LAUNCH_MOTOR_DELAY_DEFAULT,        // ms
        .launch_idle_motor_timer = SETTING_NAV_FW_LAUNCH_IDLE_MOTOR_DELAY_DEFAULT,   // ms
        .launch_motor_spinup_time = SETTING_NAV_FW_LAUNCH_SPINUP_TIME_DEFAULT,  // ms, time to gredually increase throttle from idle to launch
        .launch_end_time = SETTING_NAV_FW_LAUNCH_END_TIME_DEFAULT,              // ms, time to gradually decrease/increase throttle and decrease pitch angle from launch to the current flight mode
        .launch_min_time = SETTING_NAV_FW_LAUNCH_MIN_TIME_DEFAULT,              // ms, min time in launch mode
        .launch_timeout = SETTING_NAV_FW_LAUNCH_TIMEOUT_DEFAULT,                // ms, timeout for launch procedure
        .launch_max_altitude = SETTING_NAV_FW_LAUNCH_MAX_ALTITUDE_DEFAULT,      // cm, altitude where to consider launch ended
        .launch_climb_angle = SETTING_NAV_FW_LAUNCH_CLIMB_ANGLE_DEFAULT,        // 18 degrees
        .launch_max_angle = SETTING_NAV_FW_LAUNCH_MAX_ANGLE_DEFAULT,            // 45 deg
        .cruise_yaw_rate  = SETTING_NAV_FW_CRUISE_YAW_RATE_DEFAULT,             // 20dps
        .allow_manual_thr_increase = SETTING_NAV_FW_ALLOW_MANUAL_THR_INCREASE_DEFAULT,
        .useFwNavYawControl = SETTING_NAV_USE_FW_YAW_CONTROL_DEFAULT,
        .yawControlDeadband = SETTING_NAV_FW_YAW_DEADBAND_DEFAULT,
    }
);

static navWapointHeading_t wpHeadingControl;
navigationPosControl_t  posControl;
navSystemStatus_t       NAV_Status;
EXTENDED_FASTRAM multicopterPosXyCoefficients_t multicopterPosXyCoefficients;

// Blackbox states
int16_t navCurrentState;
int16_t navActualVelocity[3];
int16_t navDesiredVelocity[3];
int16_t navActualHeading;
int16_t navDesiredHeading;
int32_t navTargetPosition[3];
int32_t navLatestActualPosition[3];
int16_t navActualSurface;
uint16_t navFlags;
uint16_t navEPH;
uint16_t navEPV;
int16_t navAccNEU[3];
//End of blackbox states

static fpVector3_t * rthGetHomeTargetPosition(rthTargetMode_e mode);
static void updateDesiredRTHAltitude(void);
static void resetAltitudeController(bool useTerrainFollowing);
static void resetPositionController(void);
static void setupAltitudeController(void);
static void resetHeadingController(void);
void resetGCSFlags(void);

static void setupJumpCounters(void);
static void resetJumpCounter(void);
static void clearJumpCounters(void);

static void calculateAndSetActiveWaypoint(const navWaypoint_t * waypoint);
static void calculateAndSetActiveWaypointToLocalPosition(const fpVector3_t * pos);
void calculateInitialHoldPosition(fpVector3_t * pos);
void calculateFarAwayTarget(fpVector3_t * farAwayPos, int32_t yaw, int32_t distance);
void calculateNewCruiseTarget(fpVector3_t * origin, int32_t yaw, int32_t distance);
static bool isWaypointPositionReached(const fpVector3_t * pos, const bool isWaypointHome);
static void mapWaypointToLocalPosition(fpVector3_t * localPos, const navWaypoint_t * waypoint, geoAltitudeConversionMode_e altConv);
static navigationFSMEvent_t nextForNonGeoStates(void);
static bool isWaypointMissionValid(void);
void missionPlannerSetWaypoint(void);

void initializeRTHSanityChecker(const fpVector3_t * pos);
bool validateRTHSanityChecker(void);
void updateHomePosition(void);

static bool rthAltControlStickOverrideCheck(unsigned axis);

/*************************************************************************************************/
static navigationFSMEvent_t navOnEnteringState_NAV_STATE_IDLE(navigationFSMState_t previousState);
static navigationFSMEvent_t navOnEnteringState_NAV_STATE_ALTHOLD_INITIALIZE(navigationFSMState_t previousState);
static navigationFSMEvent_t navOnEnteringState_NAV_STATE_ALTHOLD_IN_PROGRESS(navigationFSMState_t previousState);
static navigationFSMEvent_t navOnEnteringState_NAV_STATE_POSHOLD_3D_INITIALIZE(navigationFSMState_t previousState);
static navigationFSMEvent_t navOnEnteringState_NAV_STATE_POSHOLD_3D_IN_PROGRESS(navigationFSMState_t previousState);
static navigationFSMEvent_t navOnEnteringState_NAV_STATE_COURSE_HOLD_INITIALIZE(navigationFSMState_t previousState);
static navigationFSMEvent_t navOnEnteringState_NAV_STATE_COURSE_HOLD_IN_PROGRESS(navigationFSMState_t previousState);
static navigationFSMEvent_t navOnEnteringState_NAV_STATE_COURSE_HOLD_ADJUSTING(navigationFSMState_t previousState);
static navigationFSMEvent_t navOnEnteringState_NAV_STATE_CRUISE_INITIALIZE(navigationFSMState_t previousState);
static navigationFSMEvent_t navOnEnteringState_NAV_STATE_CRUISE_IN_PROGRESS(navigationFSMState_t previousState);
static navigationFSMEvent_t navOnEnteringState_NAV_STATE_CRUISE_ADJUSTING(navigationFSMState_t previousState);
static navigationFSMEvent_t navOnEnteringState_NAV_STATE_RTH_INITIALIZE(navigationFSMState_t previousState);
static navigationFSMEvent_t navOnEnteringState_NAV_STATE_RTH_CLIMB_TO_SAFE_ALT(navigationFSMState_t previousState);
static navigationFSMEvent_t navOnEnteringState_NAV_STATE_RTH_HEAD_HOME(navigationFSMState_t previousState);
static navigationFSMEvent_t navOnEnteringState_NAV_STATE_RTH_HOVER_PRIOR_TO_LANDING(navigationFSMState_t previousState);
static navigationFSMEvent_t navOnEnteringState_NAV_STATE_RTH_HOVER_ABOVE_HOME(navigationFSMState_t previousState);
static navigationFSMEvent_t navOnEnteringState_NAV_STATE_RTH_LANDING(navigationFSMState_t previousState);
static navigationFSMEvent_t navOnEnteringState_NAV_STATE_RTH_FINISHING(navigationFSMState_t previousState);
static navigationFSMEvent_t navOnEnteringState_NAV_STATE_RTH_FINISHED(navigationFSMState_t previousState);
static navigationFSMEvent_t navOnEnteringState_NAV_STATE_WAYPOINT_INITIALIZE(navigationFSMState_t previousState);
static navigationFSMEvent_t navOnEnteringState_NAV_STATE_WAYPOINT_PRE_ACTION(navigationFSMState_t previousState);
static navigationFSMEvent_t navOnEnteringState_NAV_STATE_WAYPOINT_IN_PROGRESS(navigationFSMState_t previousState);
static navigationFSMEvent_t navOnEnteringState_NAV_STATE_WAYPOINT_REACHED(navigationFSMState_t previousState);
static navigationFSMEvent_t navOnEnteringState_NAV_STATE_WAYPOINT_HOLD_TIME(navigationFSMState_t previousState);
static navigationFSMEvent_t navOnEnteringState_NAV_STATE_WAYPOINT_NEXT(navigationFSMState_t previousState);
static navigationFSMEvent_t navOnEnteringState_NAV_STATE_WAYPOINT_FINISHED(navigationFSMState_t previousState);
static navigationFSMEvent_t navOnEnteringState_NAV_STATE_WAYPOINT_RTH_LAND(navigationFSMState_t previousState);
static navigationFSMEvent_t navOnEnteringState_NAV_STATE_EMERGENCY_LANDING_INITIALIZE(navigationFSMState_t previousState);
static navigationFSMEvent_t navOnEnteringState_NAV_STATE_EMERGENCY_LANDING_IN_PROGRESS(navigationFSMState_t previousState);
static navigationFSMEvent_t navOnEnteringState_NAV_STATE_EMERGENCY_LANDING_FINISHED(navigationFSMState_t previousState);
static navigationFSMEvent_t navOnEnteringState_NAV_STATE_LAUNCH_INITIALIZE(navigationFSMState_t previousState);
static navigationFSMEvent_t navOnEnteringState_NAV_STATE_LAUNCH_WAIT(navigationFSMState_t previousState);
static navigationFSMEvent_t navOnEnteringState_NAV_STATE_LAUNCH_IN_PROGRESS(navigationFSMState_t previousState);

static const navigationFSMStateDescriptor_t navFSM[NAV_STATE_COUNT] = {
    /** Idle state ******************************************************/
    [NAV_STATE_IDLE] = {
        .persistentId = NAV_PERSISTENT_ID_IDLE,
        .onEntry = navOnEnteringState_NAV_STATE_IDLE,
        .timeoutMs = 0,
        .stateFlags = 0,
        .mapToFlightModes = 0,
        .mwState = MW_NAV_STATE_NONE,
        .mwError = MW_NAV_ERROR_NONE,
        .onEvent    = {
            [NAV_FSM_EVENT_SWITCH_TO_ALTHOLD]              = NAV_STATE_ALTHOLD_INITIALIZE,
            [NAV_FSM_EVENT_SWITCH_TO_POSHOLD_3D]           = NAV_STATE_POSHOLD_3D_INITIALIZE,
            [NAV_FSM_EVENT_SWITCH_TO_RTH]                  = NAV_STATE_RTH_INITIALIZE,
            [NAV_FSM_EVENT_SWITCH_TO_WAYPOINT]             = NAV_STATE_WAYPOINT_INITIALIZE,
            [NAV_FSM_EVENT_SWITCH_TO_EMERGENCY_LANDING]    = NAV_STATE_EMERGENCY_LANDING_INITIALIZE,
            [NAV_FSM_EVENT_SWITCH_TO_LAUNCH]               = NAV_STATE_LAUNCH_INITIALIZE,
            [NAV_FSM_EVENT_SWITCH_TO_COURSE_HOLD]          = NAV_STATE_COURSE_HOLD_INITIALIZE,
            [NAV_FSM_EVENT_SWITCH_TO_CRUISE]               = NAV_STATE_CRUISE_INITIALIZE,
        }
    },

    /** ALTHOLD mode ***************************************************/
    [NAV_STATE_ALTHOLD_INITIALIZE] = {
        .persistentId = NAV_PERSISTENT_ID_ALTHOLD_INITIALIZE,
        .onEntry = navOnEnteringState_NAV_STATE_ALTHOLD_INITIALIZE,
        .timeoutMs = 0,
        .stateFlags = NAV_CTL_ALT | NAV_REQUIRE_ANGLE_FW | NAV_REQUIRE_THRTILT,
        .mapToFlightModes = NAV_ALTHOLD_MODE,
        .mwState = MW_NAV_STATE_NONE,
        .mwError = MW_NAV_ERROR_NONE,
        .onEvent = {
            [NAV_FSM_EVENT_SUCCESS]                        = NAV_STATE_ALTHOLD_IN_PROGRESS,
            [NAV_FSM_EVENT_ERROR]                          = NAV_STATE_IDLE,
            [NAV_FSM_EVENT_SWITCH_TO_IDLE]                 = NAV_STATE_IDLE,
        }
    },

    [NAV_STATE_ALTHOLD_IN_PROGRESS] = {
        .persistentId = NAV_PERSISTENT_ID_ALTHOLD_IN_PROGRESS,
        .onEntry = navOnEnteringState_NAV_STATE_ALTHOLD_IN_PROGRESS,
        .timeoutMs = 10,
        .stateFlags = NAV_CTL_ALT | NAV_REQUIRE_ANGLE_FW | NAV_REQUIRE_THRTILT | NAV_RC_ALT,
        .mapToFlightModes = NAV_ALTHOLD_MODE,
        .mwState = MW_NAV_STATE_NONE,
        .mwError = MW_NAV_ERROR_NONE,
        .onEvent = {
            [NAV_FSM_EVENT_TIMEOUT]                        = NAV_STATE_ALTHOLD_IN_PROGRESS,    // re-process the state
            [NAV_FSM_EVENT_SWITCH_TO_IDLE]                 = NAV_STATE_IDLE,
            [NAV_FSM_EVENT_SWITCH_TO_POSHOLD_3D]           = NAV_STATE_POSHOLD_3D_INITIALIZE,
            [NAV_FSM_EVENT_SWITCH_TO_RTH]                  = NAV_STATE_RTH_INITIALIZE,
            [NAV_FSM_EVENT_SWITCH_TO_WAYPOINT]             = NAV_STATE_WAYPOINT_INITIALIZE,
            [NAV_FSM_EVENT_SWITCH_TO_EMERGENCY_LANDING]    = NAV_STATE_EMERGENCY_LANDING_INITIALIZE,
            [NAV_FSM_EVENT_SWITCH_TO_COURSE_HOLD]          = NAV_STATE_COURSE_HOLD_INITIALIZE,
            [NAV_FSM_EVENT_SWITCH_TO_CRUISE]               = NAV_STATE_CRUISE_INITIALIZE,
        }
    },

    /** POSHOLD_3D mode ************************************************/
    [NAV_STATE_POSHOLD_3D_INITIALIZE] = {
        .persistentId = NAV_PERSISTENT_ID_POSHOLD_3D_INITIALIZE,
        .onEntry = navOnEnteringState_NAV_STATE_POSHOLD_3D_INITIALIZE,
        .timeoutMs = 0,
        .stateFlags = NAV_CTL_ALT | NAV_CTL_POS | NAV_REQUIRE_ANGLE | NAV_REQUIRE_THRTILT,
        .mapToFlightModes = NAV_ALTHOLD_MODE | NAV_POSHOLD_MODE,
        .mwState = MW_NAV_STATE_HOLD_INFINIT,
        .mwError = MW_NAV_ERROR_NONE,
        .onEvent = {
            [NAV_FSM_EVENT_SUCCESS]                        = NAV_STATE_POSHOLD_3D_IN_PROGRESS,
            [NAV_FSM_EVENT_ERROR]                          = NAV_STATE_IDLE,
            [NAV_FSM_EVENT_SWITCH_TO_IDLE]                 = NAV_STATE_IDLE,
        }
    },

    [NAV_STATE_POSHOLD_3D_IN_PROGRESS] = {
        .persistentId = NAV_PERSISTENT_ID_POSHOLD_3D_IN_PROGRESS,
        .onEntry = navOnEnteringState_NAV_STATE_POSHOLD_3D_IN_PROGRESS,
        .timeoutMs = 10,
        .stateFlags = NAV_CTL_ALT | NAV_CTL_POS | NAV_CTL_YAW | NAV_REQUIRE_ANGLE | NAV_REQUIRE_THRTILT | NAV_RC_ALT | NAV_RC_POS | NAV_RC_YAW,
        .mapToFlightModes = NAV_ALTHOLD_MODE | NAV_POSHOLD_MODE,
        .mwState = MW_NAV_STATE_HOLD_INFINIT,
        .mwError = MW_NAV_ERROR_NONE,
        .onEvent = {
            [NAV_FSM_EVENT_TIMEOUT]                        = NAV_STATE_POSHOLD_3D_IN_PROGRESS,    // re-process the state
            [NAV_FSM_EVENT_SWITCH_TO_IDLE]                 = NAV_STATE_IDLE,
            [NAV_FSM_EVENT_SWITCH_TO_ALTHOLD]              = NAV_STATE_ALTHOLD_INITIALIZE,
            [NAV_FSM_EVENT_SWITCH_TO_RTH]                  = NAV_STATE_RTH_INITIALIZE,
            [NAV_FSM_EVENT_SWITCH_TO_WAYPOINT]             = NAV_STATE_WAYPOINT_INITIALIZE,
            [NAV_FSM_EVENT_SWITCH_TO_EMERGENCY_LANDING]    = NAV_STATE_EMERGENCY_LANDING_INITIALIZE,
            [NAV_FSM_EVENT_SWITCH_TO_COURSE_HOLD]          = NAV_STATE_COURSE_HOLD_INITIALIZE,
            [NAV_FSM_EVENT_SWITCH_TO_CRUISE]               = NAV_STATE_CRUISE_INITIALIZE,
        }
    },
    /** CRUISE_HOLD mode ************************************************/
    [NAV_STATE_COURSE_HOLD_INITIALIZE] = {
        .persistentId = NAV_PERSISTENT_ID_COURSE_HOLD_INITIALIZE,
        .onEntry = navOnEnteringState_NAV_STATE_COURSE_HOLD_INITIALIZE,
        .timeoutMs = 0,
        .stateFlags = NAV_REQUIRE_ANGLE,
        .mapToFlightModes = NAV_COURSE_HOLD_MODE,
        .mwState = MW_NAV_STATE_NONE,
        .mwError = MW_NAV_ERROR_NONE,
        .onEvent = {
            [NAV_FSM_EVENT_SUCCESS]                        = NAV_STATE_COURSE_HOLD_IN_PROGRESS,
            [NAV_FSM_EVENT_ERROR]                          = NAV_STATE_IDLE,
            [NAV_FSM_EVENT_SWITCH_TO_IDLE]                 = NAV_STATE_IDLE,
        }
    },

    [NAV_STATE_COURSE_HOLD_IN_PROGRESS] = {
        .persistentId = NAV_PERSISTENT_ID_COURSE_HOLD_IN_PROGRESS,
        .onEntry = navOnEnteringState_NAV_STATE_COURSE_HOLD_IN_PROGRESS,
        .timeoutMs = 10,
        .stateFlags = NAV_CTL_POS | NAV_CTL_YAW | NAV_REQUIRE_ANGLE | NAV_RC_POS | NAV_RC_YAW,
        .mapToFlightModes = NAV_COURSE_HOLD_MODE,
        .mwState = MW_NAV_STATE_NONE,
        .mwError = MW_NAV_ERROR_NONE,
        .onEvent = {
            [NAV_FSM_EVENT_TIMEOUT]                        = NAV_STATE_COURSE_HOLD_IN_PROGRESS,    // re-process the state
            [NAV_FSM_EVENT_SWITCH_TO_IDLE]                 = NAV_STATE_IDLE,
            [NAV_FSM_EVENT_SWITCH_TO_ALTHOLD]              = NAV_STATE_ALTHOLD_INITIALIZE,
            [NAV_FSM_EVENT_SWITCH_TO_POSHOLD_3D]           = NAV_STATE_POSHOLD_3D_INITIALIZE,
            [NAV_FSM_EVENT_SWITCH_TO_CRUISE]               = NAV_STATE_CRUISE_INITIALIZE,
            [NAV_FSM_EVENT_SWITCH_TO_COURSE_ADJ]           = NAV_STATE_COURSE_HOLD_ADJUSTING,
            [NAV_FSM_EVENT_SWITCH_TO_RTH]                  = NAV_STATE_RTH_INITIALIZE,
            [NAV_FSM_EVENT_SWITCH_TO_WAYPOINT]             = NAV_STATE_WAYPOINT_INITIALIZE,
            [NAV_FSM_EVENT_SWITCH_TO_EMERGENCY_LANDING]    = NAV_STATE_EMERGENCY_LANDING_INITIALIZE,
        }
    },

        [NAV_STATE_COURSE_HOLD_ADJUSTING] = {
        .persistentId = NAV_PERSISTENT_ID_COURSE_HOLD_ADJUSTING,
        .onEntry = navOnEnteringState_NAV_STATE_COURSE_HOLD_ADJUSTING,
        .timeoutMs = 10,
        .stateFlags =  NAV_REQUIRE_ANGLE | NAV_RC_POS,
        .mapToFlightModes = NAV_COURSE_HOLD_MODE,
        .mwState = MW_NAV_STATE_NONE,
        .mwError = MW_NAV_ERROR_NONE,
        .onEvent = {
            [NAV_FSM_EVENT_SUCCESS]                        = NAV_STATE_COURSE_HOLD_IN_PROGRESS,
            [NAV_FSM_EVENT_TIMEOUT]                        = NAV_STATE_COURSE_HOLD_ADJUSTING,
            [NAV_FSM_EVENT_ERROR]                          = NAV_STATE_IDLE,
            [NAV_FSM_EVENT_SWITCH_TO_IDLE]                 = NAV_STATE_IDLE,
            [NAV_FSM_EVENT_SWITCH_TO_ALTHOLD]              = NAV_STATE_ALTHOLD_INITIALIZE,
            [NAV_FSM_EVENT_SWITCH_TO_POSHOLD_3D]           = NAV_STATE_POSHOLD_3D_INITIALIZE,
            [NAV_FSM_EVENT_SWITCH_TO_CRUISE]               = NAV_STATE_CRUISE_INITIALIZE,
            [NAV_FSM_EVENT_SWITCH_TO_RTH]                  = NAV_STATE_RTH_INITIALIZE,
            [NAV_FSM_EVENT_SWITCH_TO_WAYPOINT]             = NAV_STATE_WAYPOINT_INITIALIZE,
            [NAV_FSM_EVENT_SWITCH_TO_EMERGENCY_LANDING]    = NAV_STATE_EMERGENCY_LANDING_INITIALIZE,
        }
    },

    /** CRUISE_3D mode ************************************************/
    [NAV_STATE_CRUISE_INITIALIZE] = {
        .persistentId = NAV_PERSISTENT_ID_CRUISE_INITIALIZE,
        .onEntry = navOnEnteringState_NAV_STATE_CRUISE_INITIALIZE,
        .timeoutMs = 0,
        .stateFlags = NAV_REQUIRE_ANGLE,
        .mapToFlightModes = NAV_ALTHOLD_MODE | NAV_COURSE_HOLD_MODE,
        .mwState = MW_NAV_STATE_NONE,
        .mwError = MW_NAV_ERROR_NONE,
        .onEvent = {
            [NAV_FSM_EVENT_SUCCESS]                        = NAV_STATE_CRUISE_IN_PROGRESS,
            [NAV_FSM_EVENT_ERROR]                          = NAV_STATE_IDLE,
            [NAV_FSM_EVENT_SWITCH_TO_IDLE]                 = NAV_STATE_IDLE,
        }
    },

    [NAV_STATE_CRUISE_IN_PROGRESS] = {
        .persistentId = NAV_PERSISTENT_ID_CRUISE_IN_PROGRESS,
        .onEntry = navOnEnteringState_NAV_STATE_CRUISE_IN_PROGRESS,
        .timeoutMs = 10,
        .stateFlags = NAV_CTL_POS | NAV_CTL_YAW | NAV_CTL_ALT | NAV_REQUIRE_ANGLE | NAV_RC_POS | NAV_RC_YAW | NAV_RC_ALT,
        .mapToFlightModes = NAV_ALTHOLD_MODE | NAV_COURSE_HOLD_MODE,
        .mwState = MW_NAV_STATE_NONE,
        .mwError = MW_NAV_ERROR_NONE,
        .onEvent = {
            [NAV_FSM_EVENT_TIMEOUT]                        = NAV_STATE_CRUISE_IN_PROGRESS,    // re-process the state
            [NAV_FSM_EVENT_SWITCH_TO_IDLE]                 = NAV_STATE_IDLE,
            [NAV_FSM_EVENT_SWITCH_TO_ALTHOLD]              = NAV_STATE_ALTHOLD_INITIALIZE,
            [NAV_FSM_EVENT_SWITCH_TO_POSHOLD_3D]           = NAV_STATE_POSHOLD_3D_INITIALIZE,
            [NAV_FSM_EVENT_SWITCH_TO_COURSE_HOLD]          = NAV_STATE_COURSE_HOLD_INITIALIZE,
            [NAV_FSM_EVENT_SWITCH_TO_COURSE_ADJ]           = NAV_STATE_CRUISE_ADJUSTING,
            [NAV_FSM_EVENT_SWITCH_TO_RTH]                  = NAV_STATE_RTH_INITIALIZE,
            [NAV_FSM_EVENT_SWITCH_TO_WAYPOINT]             = NAV_STATE_WAYPOINT_INITIALIZE,
            [NAV_FSM_EVENT_SWITCH_TO_EMERGENCY_LANDING]    = NAV_STATE_EMERGENCY_LANDING_INITIALIZE,
        }
    },

    [NAV_STATE_CRUISE_ADJUSTING] = {
        .persistentId = NAV_PERSISTENT_ID_CRUISE_ADJUSTING,
        .onEntry = navOnEnteringState_NAV_STATE_CRUISE_ADJUSTING,
        .timeoutMs = 10,
        .stateFlags =  NAV_CTL_ALT | NAV_REQUIRE_ANGLE | NAV_RC_POS | NAV_RC_ALT,
        .mapToFlightModes = NAV_ALTHOLD_MODE | NAV_COURSE_HOLD_MODE,
        .mwState = MW_NAV_STATE_NONE,
        .mwError = MW_NAV_ERROR_NONE,
        .onEvent = {
            [NAV_FSM_EVENT_SUCCESS]                        = NAV_STATE_CRUISE_IN_PROGRESS,
            [NAV_FSM_EVENT_TIMEOUT]                        = NAV_STATE_CRUISE_ADJUSTING,
            [NAV_FSM_EVENT_ERROR]                          = NAV_STATE_IDLE,
            [NAV_FSM_EVENT_SWITCH_TO_IDLE]                 = NAV_STATE_IDLE,
            [NAV_FSM_EVENT_SWITCH_TO_ALTHOLD]              = NAV_STATE_ALTHOLD_INITIALIZE,
            [NAV_FSM_EVENT_SWITCH_TO_POSHOLD_3D]           = NAV_STATE_POSHOLD_3D_INITIALIZE,
            [NAV_FSM_EVENT_SWITCH_TO_COURSE_HOLD]          = NAV_STATE_COURSE_HOLD_INITIALIZE,
            [NAV_FSM_EVENT_SWITCH_TO_RTH]                  = NAV_STATE_RTH_INITIALIZE,
            [NAV_FSM_EVENT_SWITCH_TO_WAYPOINT]             = NAV_STATE_WAYPOINT_INITIALIZE,
            [NAV_FSM_EVENT_SWITCH_TO_EMERGENCY_LANDING]    = NAV_STATE_EMERGENCY_LANDING_INITIALIZE,
        }
    },

    /** RTH_3D mode ************************************************/
    [NAV_STATE_RTH_INITIALIZE] = {
        .persistentId = NAV_PERSISTENT_ID_RTH_INITIALIZE,
        .onEntry = navOnEnteringState_NAV_STATE_RTH_INITIALIZE,
        .timeoutMs = 10,
        .stateFlags = NAV_CTL_ALT | NAV_CTL_POS | NAV_CTL_YAW | NAV_REQUIRE_ANGLE | NAV_REQUIRE_MAGHOLD | NAV_REQUIRE_THRTILT | NAV_AUTO_RTH,
        .mapToFlightModes = NAV_RTH_MODE | NAV_ALTHOLD_MODE,
        .mwState = MW_NAV_STATE_RTH_START,
        .mwError = MW_NAV_ERROR_NONE,
        .onEvent = {
            [NAV_FSM_EVENT_TIMEOUT]                        = NAV_STATE_RTH_INITIALIZE,      // re-process the state
            [NAV_FSM_EVENT_SUCCESS]                        = NAV_STATE_RTH_CLIMB_TO_SAFE_ALT,
            [NAV_FSM_EVENT_SWITCH_TO_EMERGENCY_LANDING]    = NAV_STATE_EMERGENCY_LANDING_INITIALIZE,
            [NAV_FSM_EVENT_SWITCH_TO_RTH_LANDING]          = NAV_STATE_RTH_HOVER_PRIOR_TO_LANDING,
            [NAV_FSM_EVENT_SWITCH_TO_IDLE]                 = NAV_STATE_IDLE,
        }
    },

    [NAV_STATE_RTH_CLIMB_TO_SAFE_ALT] = {
        .persistentId = NAV_PERSISTENT_ID_RTH_CLIMB_TO_SAFE_ALT,
        .onEntry = navOnEnteringState_NAV_STATE_RTH_CLIMB_TO_SAFE_ALT,
        .timeoutMs = 10,
        .stateFlags = NAV_CTL_ALT | NAV_CTL_POS | NAV_CTL_YAW | NAV_REQUIRE_ANGLE | NAV_REQUIRE_MAGHOLD | NAV_REQUIRE_THRTILT | NAV_AUTO_RTH | NAV_RC_POS | NAV_RC_YAW,     // allow pos adjustment while climbind to safe alt
        .mapToFlightModes = NAV_RTH_MODE | NAV_ALTHOLD_MODE,
        .mwState = MW_NAV_STATE_RTH_CLIMB,
        .mwError = MW_NAV_ERROR_WAIT_FOR_RTH_ALT,
        .onEvent = {
            [NAV_FSM_EVENT_TIMEOUT]                        = NAV_STATE_RTH_CLIMB_TO_SAFE_ALT,   // re-process the state
            [NAV_FSM_EVENT_SUCCESS]                        = NAV_STATE_RTH_HEAD_HOME,
            [NAV_FSM_EVENT_SWITCH_TO_IDLE]                 = NAV_STATE_IDLE,
            [NAV_FSM_EVENT_SWITCH_TO_ALTHOLD]              = NAV_STATE_ALTHOLD_INITIALIZE,
            [NAV_FSM_EVENT_SWITCH_TO_POSHOLD_3D]           = NAV_STATE_POSHOLD_3D_INITIALIZE,
            [NAV_FSM_EVENT_SWITCH_TO_EMERGENCY_LANDING]    = NAV_STATE_EMERGENCY_LANDING_INITIALIZE,
            [NAV_FSM_EVENT_SWITCH_TO_COURSE_HOLD]          = NAV_STATE_COURSE_HOLD_INITIALIZE,
            [NAV_FSM_EVENT_SWITCH_TO_CRUISE]               = NAV_STATE_CRUISE_INITIALIZE,
        }
    },

    [NAV_STATE_RTH_HEAD_HOME] = {
        .persistentId = NAV_PERSISTENT_ID_RTH_HEAD_HOME,
        .onEntry = navOnEnteringState_NAV_STATE_RTH_HEAD_HOME,
        .timeoutMs = 10,
        .stateFlags = NAV_CTL_ALT | NAV_CTL_POS | NAV_CTL_YAW | NAV_REQUIRE_ANGLE | NAV_REQUIRE_MAGHOLD | NAV_REQUIRE_THRTILT | NAV_AUTO_RTH | NAV_RC_POS | NAV_RC_YAW,
        .mapToFlightModes = NAV_RTH_MODE | NAV_ALTHOLD_MODE,
        .mwState = MW_NAV_STATE_RTH_ENROUTE,
        .mwError = MW_NAV_ERROR_NONE,
        .onEvent = {
            [NAV_FSM_EVENT_TIMEOUT]                        = NAV_STATE_RTH_HEAD_HOME,           // re-process the state
            [NAV_FSM_EVENT_SUCCESS]                        = NAV_STATE_RTH_HOVER_PRIOR_TO_LANDING,
            [NAV_FSM_EVENT_SWITCH_TO_IDLE]                 = NAV_STATE_IDLE,
            [NAV_FSM_EVENT_SWITCH_TO_ALTHOLD]              = NAV_STATE_ALTHOLD_INITIALIZE,
            [NAV_FSM_EVENT_SWITCH_TO_POSHOLD_3D]           = NAV_STATE_POSHOLD_3D_INITIALIZE,
            [NAV_FSM_EVENT_SWITCH_TO_EMERGENCY_LANDING]    = NAV_STATE_EMERGENCY_LANDING_INITIALIZE,
            [NAV_FSM_EVENT_SWITCH_TO_COURSE_HOLD]          = NAV_STATE_COURSE_HOLD_INITIALIZE,
            [NAV_FSM_EVENT_SWITCH_TO_CRUISE]               = NAV_STATE_CRUISE_INITIALIZE,
        }
    },

    [NAV_STATE_RTH_HOVER_PRIOR_TO_LANDING] = {
        .persistentId = NAV_PERSISTENT_ID_RTH_HOVER_PRIOR_TO_LANDING,
        .onEntry = navOnEnteringState_NAV_STATE_RTH_HOVER_PRIOR_TO_LANDING,
        .timeoutMs = 500,
        .stateFlags = NAV_CTL_ALT | NAV_CTL_POS | NAV_CTL_YAW | NAV_REQUIRE_ANGLE | NAV_REQUIRE_MAGHOLD | NAV_REQUIRE_THRTILT | NAV_AUTO_RTH | NAV_RC_POS | NAV_RC_YAW,
        .mapToFlightModes = NAV_RTH_MODE | NAV_ALTHOLD_MODE,
        .mwState = MW_NAV_STATE_LAND_SETTLE,
        .mwError = MW_NAV_ERROR_NONE,
        .onEvent = {
            [NAV_FSM_EVENT_TIMEOUT]                        = NAV_STATE_RTH_HOVER_PRIOR_TO_LANDING,
            [NAV_FSM_EVENT_SUCCESS]                        = NAV_STATE_RTH_LANDING,
            [NAV_FSM_EVENT_SWITCH_TO_RTH_HOVER_ABOVE_HOME] = NAV_STATE_RTH_HOVER_ABOVE_HOME,
            [NAV_FSM_EVENT_SWITCH_TO_IDLE]                 = NAV_STATE_IDLE,
            [NAV_FSM_EVENT_SWITCH_TO_ALTHOLD]              = NAV_STATE_ALTHOLD_INITIALIZE,
            [NAV_FSM_EVENT_SWITCH_TO_POSHOLD_3D]           = NAV_STATE_POSHOLD_3D_INITIALIZE,
            [NAV_FSM_EVENT_SWITCH_TO_EMERGENCY_LANDING]    = NAV_STATE_EMERGENCY_LANDING_INITIALIZE,
            [NAV_FSM_EVENT_SWITCH_TO_COURSE_HOLD]          = NAV_STATE_COURSE_HOLD_INITIALIZE,
            [NAV_FSM_EVENT_SWITCH_TO_CRUISE]               = NAV_STATE_CRUISE_INITIALIZE,
        }
    },

    [NAV_STATE_RTH_HOVER_ABOVE_HOME] = {
        .persistentId = NAV_PERSISTENT_ID_RTH_HOVER_ABOVE_HOME,
        .onEntry = navOnEnteringState_NAV_STATE_RTH_HOVER_ABOVE_HOME,
        .timeoutMs = 10,
        .stateFlags = NAV_CTL_ALT | NAV_CTL_POS | NAV_CTL_YAW | NAV_REQUIRE_ANGLE | NAV_REQUIRE_MAGHOLD | NAV_REQUIRE_THRTILT | NAV_AUTO_RTH | NAV_RC_POS | NAV_RC_YAW | NAV_RC_ALT,
        .mapToFlightModes = NAV_RTH_MODE | NAV_ALTHOLD_MODE,
        .mwState = MW_NAV_STATE_HOVER_ABOVE_HOME,
        .mwError = MW_NAV_ERROR_NONE,
        .onEvent = {
            [NAV_FSM_EVENT_TIMEOUT]                        = NAV_STATE_RTH_HOVER_ABOVE_HOME,
            [NAV_FSM_EVENT_SWITCH_TO_IDLE]                 = NAV_STATE_IDLE,
            [NAV_FSM_EVENT_SWITCH_TO_ALTHOLD]              = NAV_STATE_ALTHOLD_INITIALIZE,
            [NAV_FSM_EVENT_SWITCH_TO_POSHOLD_3D]           = NAV_STATE_POSHOLD_3D_INITIALIZE,
            [NAV_FSM_EVENT_SWITCH_TO_EMERGENCY_LANDING]    = NAV_STATE_EMERGENCY_LANDING_INITIALIZE,
            [NAV_FSM_EVENT_SWITCH_TO_COURSE_HOLD]          = NAV_STATE_COURSE_HOLD_INITIALIZE,
            [NAV_FSM_EVENT_SWITCH_TO_CRUISE]               = NAV_STATE_CRUISE_INITIALIZE,
        }
    },

    [NAV_STATE_RTH_LANDING] = {
        .persistentId = NAV_PERSISTENT_ID_RTH_LANDING,
        .onEntry = navOnEnteringState_NAV_STATE_RTH_LANDING,
        .timeoutMs = 10,
        .stateFlags = NAV_CTL_ALT | NAV_CTL_POS | NAV_CTL_YAW | NAV_CTL_LAND | NAV_REQUIRE_ANGLE | NAV_REQUIRE_MAGHOLD | NAV_REQUIRE_THRTILT | NAV_AUTO_RTH | NAV_RC_POS | NAV_RC_YAW,
        .mapToFlightModes = NAV_RTH_MODE | NAV_ALTHOLD_MODE,
        .mwState = MW_NAV_STATE_LAND_IN_PROGRESS,
        .mwError = MW_NAV_ERROR_LANDING,
        .onEvent = {
            [NAV_FSM_EVENT_TIMEOUT]                        = NAV_STATE_RTH_LANDING,         // re-process state
            [NAV_FSM_EVENT_SUCCESS]                        = NAV_STATE_RTH_FINISHING,
            [NAV_FSM_EVENT_SWITCH_TO_IDLE]                 = NAV_STATE_IDLE,
            [NAV_FSM_EVENT_SWITCH_TO_ALTHOLD]              = NAV_STATE_ALTHOLD_INITIALIZE,
            [NAV_FSM_EVENT_SWITCH_TO_POSHOLD_3D]           = NAV_STATE_POSHOLD_3D_INITIALIZE,
            [NAV_FSM_EVENT_SWITCH_TO_EMERGENCY_LANDING]    = NAV_STATE_EMERGENCY_LANDING_INITIALIZE,
        }
    },

    [NAV_STATE_RTH_FINISHING] = {
        .persistentId = NAV_PERSISTENT_ID_RTH_FINISHING,
        .onEntry = navOnEnteringState_NAV_STATE_RTH_FINISHING,
        .timeoutMs = 0,
        .stateFlags = NAV_CTL_ALT | NAV_CTL_POS | NAV_CTL_YAW | NAV_REQUIRE_ANGLE | NAV_REQUIRE_MAGHOLD | NAV_REQUIRE_THRTILT | NAV_AUTO_RTH,
        .mapToFlightModes = NAV_RTH_MODE | NAV_ALTHOLD_MODE,
        .mwState = MW_NAV_STATE_LAND_IN_PROGRESS,
        .mwError = MW_NAV_ERROR_LANDING,
        .onEvent = {
            [NAV_FSM_EVENT_SUCCESS]                        = NAV_STATE_RTH_FINISHED,
            [NAV_FSM_EVENT_SWITCH_TO_IDLE]                 = NAV_STATE_IDLE,
        }
    },

    [NAV_STATE_RTH_FINISHED] = {
        .persistentId = NAV_PERSISTENT_ID_RTH_FINISHED,
        .onEntry = navOnEnteringState_NAV_STATE_RTH_FINISHED,
        .timeoutMs = 10,
        .stateFlags = NAV_CTL_ALT | NAV_REQUIRE_ANGLE | NAV_REQUIRE_THRTILT | NAV_AUTO_RTH,
        .mapToFlightModes = NAV_RTH_MODE | NAV_ALTHOLD_MODE,
        .mwState = MW_NAV_STATE_LANDED,
        .mwError = MW_NAV_ERROR_NONE,
        .onEvent = {
            [NAV_FSM_EVENT_TIMEOUT]                        = NAV_STATE_RTH_FINISHED,         // re-process state
            [NAV_FSM_EVENT_SWITCH_TO_IDLE]                 = NAV_STATE_IDLE,
            [NAV_FSM_EVENT_SWITCH_TO_ALTHOLD]              = NAV_STATE_ALTHOLD_INITIALIZE,
            [NAV_FSM_EVENT_SWITCH_TO_POSHOLD_3D]           = NAV_STATE_POSHOLD_3D_INITIALIZE,
            [NAV_FSM_EVENT_SWITCH_TO_EMERGENCY_LANDING]    = NAV_STATE_EMERGENCY_LANDING_INITIALIZE,
        }
    },

    /** WAYPOINT mode ************************************************/
    [NAV_STATE_WAYPOINT_INITIALIZE] = {
        .persistentId = NAV_PERSISTENT_ID_WAYPOINT_INITIALIZE,
        .onEntry = navOnEnteringState_NAV_STATE_WAYPOINT_INITIALIZE,
        .timeoutMs = 0,
        .stateFlags = NAV_CTL_ALT | NAV_CTL_POS | NAV_CTL_YAW | NAV_REQUIRE_ANGLE | NAV_REQUIRE_MAGHOLD | NAV_REQUIRE_THRTILT | NAV_AUTO_WP,
        .mapToFlightModes = NAV_WP_MODE | NAV_ALTHOLD_MODE,
        .mwState = MW_NAV_STATE_PROCESS_NEXT,
        .mwError = MW_NAV_ERROR_NONE,
        .onEvent = {
            [NAV_FSM_EVENT_SUCCESS]                        = NAV_STATE_WAYPOINT_PRE_ACTION,
            [NAV_FSM_EVENT_ERROR]                          = NAV_STATE_IDLE,
            [NAV_FSM_EVENT_SWITCH_TO_IDLE]                 = NAV_STATE_IDLE,
            [NAV_FSM_EVENT_SWITCH_TO_WAYPOINT_FINISHED]    = NAV_STATE_WAYPOINT_FINISHED,
        }
    },

    [NAV_STATE_WAYPOINT_PRE_ACTION] = {
        .persistentId = NAV_PERSISTENT_ID_WAYPOINT_PRE_ACTION,
        .onEntry = navOnEnteringState_NAV_STATE_WAYPOINT_PRE_ACTION,
        .timeoutMs = 10,
        .stateFlags = NAV_CTL_ALT | NAV_CTL_POS | NAV_CTL_YAW | NAV_REQUIRE_ANGLE | NAV_REQUIRE_MAGHOLD | NAV_REQUIRE_THRTILT | NAV_AUTO_WP,
        .mapToFlightModes = NAV_WP_MODE | NAV_ALTHOLD_MODE,
        .mwState = MW_NAV_STATE_PROCESS_NEXT,
        .mwError = MW_NAV_ERROR_NONE,
        .onEvent = {
            [NAV_FSM_EVENT_TIMEOUT]                     = NAV_STATE_WAYPOINT_PRE_ACTION,   // re-process the state (for JUMP)
            [NAV_FSM_EVENT_SUCCESS]                     = NAV_STATE_WAYPOINT_IN_PROGRESS,
            [NAV_FSM_EVENT_ERROR]                       = NAV_STATE_IDLE,
            [NAV_FSM_EVENT_SWITCH_TO_IDLE]              = NAV_STATE_IDLE,
            [NAV_FSM_EVENT_SWITCH_TO_RTH]               = NAV_STATE_RTH_INITIALIZE,
            [NAV_FSM_EVENT_SWITCH_TO_WAYPOINT_FINISHED] = NAV_STATE_WAYPOINT_FINISHED,
        }
    },

    [NAV_STATE_WAYPOINT_IN_PROGRESS] = {
        .persistentId = NAV_PERSISTENT_ID_WAYPOINT_IN_PROGRESS,
        .onEntry = navOnEnteringState_NAV_STATE_WAYPOINT_IN_PROGRESS,
        .timeoutMs = 10,
        .stateFlags = NAV_CTL_ALT | NAV_CTL_POS | NAV_CTL_YAW | NAV_REQUIRE_ANGLE | NAV_REQUIRE_MAGHOLD | NAV_REQUIRE_THRTILT | NAV_AUTO_WP,
        .mapToFlightModes = NAV_WP_MODE | NAV_ALTHOLD_MODE,
        .mwState = MW_NAV_STATE_WP_ENROUTE,
        .mwError = MW_NAV_ERROR_NONE,
        .onEvent = {
            [NAV_FSM_EVENT_TIMEOUT]                        = NAV_STATE_WAYPOINT_IN_PROGRESS,   // re-process the state
            [NAV_FSM_EVENT_SUCCESS]                        = NAV_STATE_WAYPOINT_REACHED,       // successfully reached waypoint
            [NAV_FSM_EVENT_SWITCH_TO_IDLE]                 = NAV_STATE_IDLE,
            [NAV_FSM_EVENT_SWITCH_TO_ALTHOLD]              = NAV_STATE_ALTHOLD_INITIALIZE,
            [NAV_FSM_EVENT_SWITCH_TO_POSHOLD_3D]           = NAV_STATE_POSHOLD_3D_INITIALIZE,
            [NAV_FSM_EVENT_SWITCH_TO_RTH]                  = NAV_STATE_RTH_INITIALIZE,
            [NAV_FSM_EVENT_SWITCH_TO_EMERGENCY_LANDING]    = NAV_STATE_EMERGENCY_LANDING_INITIALIZE,
            [NAV_FSM_EVENT_SWITCH_TO_COURSE_HOLD]          = NAV_STATE_COURSE_HOLD_INITIALIZE,
            [NAV_FSM_EVENT_SWITCH_TO_CRUISE]               = NAV_STATE_CRUISE_INITIALIZE,
        }
    },

    [NAV_STATE_WAYPOINT_REACHED] = {
        .persistentId = NAV_PERSISTENT_ID_WAYPOINT_REACHED,
        .onEntry = navOnEnteringState_NAV_STATE_WAYPOINT_REACHED,
        .timeoutMs = 10,
        .stateFlags = NAV_CTL_ALT | NAV_CTL_POS | NAV_CTL_YAW | NAV_REQUIRE_ANGLE | NAV_REQUIRE_MAGHOLD | NAV_REQUIRE_THRTILT | NAV_AUTO_WP,
        .mapToFlightModes = NAV_WP_MODE | NAV_ALTHOLD_MODE,
        .mwState = MW_NAV_STATE_PROCESS_NEXT,
        .mwError = MW_NAV_ERROR_NONE,
        .onEvent = {
            [NAV_FSM_EVENT_TIMEOUT]                     = NAV_STATE_WAYPOINT_REACHED,   // re-process state
            [NAV_FSM_EVENT_SUCCESS]                     = NAV_STATE_WAYPOINT_NEXT,
            [NAV_FSM_EVENT_SWITCH_TO_WAYPOINT_HOLD_TIME] = NAV_STATE_WAYPOINT_HOLD_TIME,
            [NAV_FSM_EVENT_SWITCH_TO_WAYPOINT_FINISHED] = NAV_STATE_WAYPOINT_FINISHED,
            [NAV_FSM_EVENT_SWITCH_TO_WAYPOINT_RTH_LAND] = NAV_STATE_WAYPOINT_RTH_LAND,
            [NAV_FSM_EVENT_SWITCH_TO_IDLE]              = NAV_STATE_IDLE,
            [NAV_FSM_EVENT_SWITCH_TO_ALTHOLD]           = NAV_STATE_ALTHOLD_INITIALIZE,
            [NAV_FSM_EVENT_SWITCH_TO_POSHOLD_3D]        = NAV_STATE_POSHOLD_3D_INITIALIZE,
            [NAV_FSM_EVENT_SWITCH_TO_RTH]               = NAV_STATE_RTH_INITIALIZE,
            [NAV_FSM_EVENT_SWITCH_TO_EMERGENCY_LANDING] = NAV_STATE_EMERGENCY_LANDING_INITIALIZE,
            [NAV_FSM_EVENT_SWITCH_TO_COURSE_HOLD]       = NAV_STATE_COURSE_HOLD_INITIALIZE,
            [NAV_FSM_EVENT_SWITCH_TO_CRUISE]            = NAV_STATE_CRUISE_INITIALIZE,
        }
    },

    [NAV_STATE_WAYPOINT_HOLD_TIME] = {
        .persistentId = NAV_PERSISTENT_ID_WAYPOINT_HOLD_TIME,                             // There is no state for timed hold?
        .onEntry = navOnEnteringState_NAV_STATE_WAYPOINT_HOLD_TIME,
        .timeoutMs = 10,
        .stateFlags = NAV_CTL_ALT | NAV_CTL_POS | NAV_CTL_YAW | NAV_REQUIRE_ANGLE | NAV_REQUIRE_MAGHOLD | NAV_REQUIRE_THRTILT | NAV_AUTO_WP,
        .mapToFlightModes = NAV_WP_MODE | NAV_ALTHOLD_MODE,
        .mwState = MW_NAV_STATE_HOLD_TIMED,
        .mwError = MW_NAV_ERROR_NONE,
        .onEvent = {
            [NAV_FSM_EVENT_TIMEOUT]                        = NAV_STATE_WAYPOINT_HOLD_TIME,     // re-process the state
            [NAV_FSM_EVENT_SUCCESS]                        = NAV_STATE_WAYPOINT_NEXT,          // successfully reached waypoint
            [NAV_FSM_EVENT_SWITCH_TO_IDLE]                 = NAV_STATE_IDLE,
            [NAV_FSM_EVENT_SWITCH_TO_ALTHOLD]              = NAV_STATE_ALTHOLD_INITIALIZE,
            [NAV_FSM_EVENT_SWITCH_TO_POSHOLD_3D]           = NAV_STATE_POSHOLD_3D_INITIALIZE,
            [NAV_FSM_EVENT_SWITCH_TO_RTH]                  = NAV_STATE_RTH_INITIALIZE,
            [NAV_FSM_EVENT_SWITCH_TO_EMERGENCY_LANDING]    = NAV_STATE_EMERGENCY_LANDING_INITIALIZE,
            [NAV_FSM_EVENT_SWITCH_TO_COURSE_HOLD]          = NAV_STATE_COURSE_HOLD_INITIALIZE,
            [NAV_FSM_EVENT_SWITCH_TO_CRUISE]               = NAV_STATE_CRUISE_INITIALIZE,
        }
    },

    [NAV_STATE_WAYPOINT_RTH_LAND] = {
        .persistentId = NAV_PERSISTENT_ID_WAYPOINT_RTH_LAND,
        .onEntry = navOnEnteringState_NAV_STATE_WAYPOINT_RTH_LAND,
        .timeoutMs = 10,
        .stateFlags = NAV_CTL_ALT | NAV_CTL_POS | NAV_CTL_YAW | NAV_CTL_LAND | NAV_REQUIRE_ANGLE | NAV_REQUIRE_MAGHOLD | NAV_REQUIRE_THRTILT | NAV_AUTO_WP,
        .mapToFlightModes = NAV_WP_MODE | NAV_ALTHOLD_MODE,
        .mwState = MW_NAV_STATE_LAND_IN_PROGRESS,
        .mwError = MW_NAV_ERROR_LANDING,
        .onEvent = {
            [NAV_FSM_EVENT_TIMEOUT]                        = NAV_STATE_WAYPOINT_RTH_LAND,   // re-process state
            [NAV_FSM_EVENT_SUCCESS]                        = NAV_STATE_WAYPOINT_FINISHED,
            [NAV_FSM_EVENT_SWITCH_TO_IDLE]                 = NAV_STATE_IDLE,
            [NAV_FSM_EVENT_SWITCH_TO_ALTHOLD]              = NAV_STATE_ALTHOLD_INITIALIZE,
            [NAV_FSM_EVENT_SWITCH_TO_POSHOLD_3D]           = NAV_STATE_POSHOLD_3D_INITIALIZE,
            [NAV_FSM_EVENT_SWITCH_TO_RTH]                  = NAV_STATE_RTH_INITIALIZE,
            [NAV_FSM_EVENT_SWITCH_TO_EMERGENCY_LANDING]    = NAV_STATE_EMERGENCY_LANDING_INITIALIZE,
            [NAV_FSM_EVENT_SWITCH_TO_COURSE_HOLD]          = NAV_STATE_COURSE_HOLD_INITIALIZE,
            [NAV_FSM_EVENT_SWITCH_TO_CRUISE]               = NAV_STATE_CRUISE_INITIALIZE,
        }
    },

    [NAV_STATE_WAYPOINT_NEXT] = {
        .persistentId = NAV_PERSISTENT_ID_WAYPOINT_NEXT,
        .onEntry = navOnEnteringState_NAV_STATE_WAYPOINT_NEXT,
        .timeoutMs = 0,
        .stateFlags = NAV_CTL_ALT | NAV_CTL_POS | NAV_CTL_YAW | NAV_REQUIRE_ANGLE | NAV_REQUIRE_MAGHOLD | NAV_REQUIRE_THRTILT | NAV_AUTO_WP,
        .mapToFlightModes = NAV_WP_MODE | NAV_ALTHOLD_MODE,
        .mwState = MW_NAV_STATE_PROCESS_NEXT,
        .mwError = MW_NAV_ERROR_NONE,
        .onEvent = {
            [NAV_FSM_EVENT_SUCCESS]                        = NAV_STATE_WAYPOINT_PRE_ACTION,
            [NAV_FSM_EVENT_SWITCH_TO_WAYPOINT_FINISHED]    = NAV_STATE_WAYPOINT_FINISHED,
        }
    },

    [NAV_STATE_WAYPOINT_FINISHED] = {
        .persistentId = NAV_PERSISTENT_ID_WAYPOINT_FINISHED,
        .onEntry = navOnEnteringState_NAV_STATE_WAYPOINT_FINISHED,
        .timeoutMs = 10,
        .stateFlags = NAV_CTL_ALT | NAV_CTL_POS | NAV_CTL_YAW | NAV_REQUIRE_ANGLE | NAV_REQUIRE_MAGHOLD | NAV_REQUIRE_THRTILT | NAV_AUTO_WP | NAV_AUTO_WP_DONE,
        .mapToFlightModes = NAV_WP_MODE | NAV_ALTHOLD_MODE,
        .mwState = MW_NAV_STATE_WP_ENROUTE,
        .mwError = MW_NAV_ERROR_FINISH,
        .onEvent = {
            [NAV_FSM_EVENT_TIMEOUT]                        = NAV_STATE_WAYPOINT_FINISHED,   // re-process state
            [NAV_FSM_EVENT_SWITCH_TO_IDLE]                 = NAV_STATE_IDLE,
            [NAV_FSM_EVENT_SWITCH_TO_ALTHOLD]              = NAV_STATE_ALTHOLD_INITIALIZE,
            [NAV_FSM_EVENT_SWITCH_TO_POSHOLD_3D]           = NAV_STATE_POSHOLD_3D_INITIALIZE,
            [NAV_FSM_EVENT_SWITCH_TO_RTH]                  = NAV_STATE_RTH_INITIALIZE,
            [NAV_FSM_EVENT_SWITCH_TO_EMERGENCY_LANDING]    = NAV_STATE_EMERGENCY_LANDING_INITIALIZE,
            [NAV_FSM_EVENT_SWITCH_TO_COURSE_HOLD]          = NAV_STATE_COURSE_HOLD_INITIALIZE,
            [NAV_FSM_EVENT_SWITCH_TO_CRUISE]               = NAV_STATE_CRUISE_INITIALIZE,
        }
    },

    /** EMERGENCY LANDING ************************************************/
    [NAV_STATE_EMERGENCY_LANDING_INITIALIZE] = {
        .persistentId = NAV_PERSISTENT_ID_EMERGENCY_LANDING_INITIALIZE,
        .onEntry = navOnEnteringState_NAV_STATE_EMERGENCY_LANDING_INITIALIZE,
        .timeoutMs = 0,
        .stateFlags = NAV_CTL_EMERG | NAV_REQUIRE_ANGLE,
        .mapToFlightModes = 0,
        .mwState = MW_NAV_STATE_EMERGENCY_LANDING,
        .mwError = MW_NAV_ERROR_LANDING,
        .onEvent = {
            [NAV_FSM_EVENT_SUCCESS]                        = NAV_STATE_EMERGENCY_LANDING_IN_PROGRESS,
            [NAV_FSM_EVENT_ERROR]                          = NAV_STATE_IDLE,
            [NAV_FSM_EVENT_SWITCH_TO_IDLE]                 = NAV_STATE_IDLE,
            [NAV_FSM_EVENT_SWITCH_TO_ALTHOLD]              = NAV_STATE_ALTHOLD_INITIALIZE,
            [NAV_FSM_EVENT_SWITCH_TO_RTH]                  = NAV_STATE_RTH_INITIALIZE,
            [NAV_FSM_EVENT_SWITCH_TO_WAYPOINT]             = NAV_STATE_WAYPOINT_INITIALIZE,
        }
    },

    [NAV_STATE_EMERGENCY_LANDING_IN_PROGRESS] = {
        .persistentId = NAV_PERSISTENT_ID_EMERGENCY_LANDING_IN_PROGRESS,
        .onEntry = navOnEnteringState_NAV_STATE_EMERGENCY_LANDING_IN_PROGRESS,
        .timeoutMs = 10,
        .stateFlags = NAV_CTL_EMERG | NAV_REQUIRE_ANGLE,
        .mapToFlightModes = 0,
        .mwState = MW_NAV_STATE_EMERGENCY_LANDING,
        .mwError = MW_NAV_ERROR_LANDING,
        .onEvent = {
            [NAV_FSM_EVENT_TIMEOUT]                        = NAV_STATE_EMERGENCY_LANDING_IN_PROGRESS,    // re-process the state
            [NAV_FSM_EVENT_SUCCESS]                        = NAV_STATE_EMERGENCY_LANDING_FINISHED,
            [NAV_FSM_EVENT_SWITCH_TO_IDLE]                 = NAV_STATE_IDLE,
            [NAV_FSM_EVENT_SWITCH_TO_ALTHOLD]              = NAV_STATE_ALTHOLD_INITIALIZE,
            [NAV_FSM_EVENT_SWITCH_TO_RTH]                  = NAV_STATE_RTH_INITIALIZE,
            [NAV_FSM_EVENT_SWITCH_TO_WAYPOINT]             = NAV_STATE_WAYPOINT_INITIALIZE,
        }
    },

    [NAV_STATE_EMERGENCY_LANDING_FINISHED] = {
        .persistentId = NAV_PERSISTENT_ID_EMERGENCY_LANDING_FINISHED,
        .onEntry = navOnEnteringState_NAV_STATE_EMERGENCY_LANDING_FINISHED,
        .timeoutMs = 10,
        .stateFlags = NAV_CTL_EMERG | NAV_REQUIRE_ANGLE,
        .mapToFlightModes = 0,
        .mwState = MW_NAV_STATE_LANDED,
        .mwError = MW_NAV_ERROR_LANDING,
        .onEvent = {
            [NAV_FSM_EVENT_TIMEOUT]                        = NAV_STATE_EMERGENCY_LANDING_FINISHED,
            [NAV_FSM_EVENT_SWITCH_TO_IDLE]                 = NAV_STATE_IDLE,
        }
    },

    [NAV_STATE_LAUNCH_INITIALIZE] = {
        .persistentId = NAV_PERSISTENT_ID_LAUNCH_INITIALIZE,
        .onEntry = navOnEnteringState_NAV_STATE_LAUNCH_INITIALIZE,
        .timeoutMs = 0,
        .stateFlags = NAV_REQUIRE_ANGLE,
        .mapToFlightModes = NAV_LAUNCH_MODE,
        .mwState = MW_NAV_STATE_NONE,
        .mwError = MW_NAV_ERROR_NONE,
        .onEvent = {
            [NAV_FSM_EVENT_SUCCESS]                        = NAV_STATE_LAUNCH_WAIT,
            [NAV_FSM_EVENT_ERROR]                          = NAV_STATE_IDLE,
            [NAV_FSM_EVENT_SWITCH_TO_IDLE]                 = NAV_STATE_IDLE,
        }
    },

    [NAV_STATE_LAUNCH_WAIT] = {
        .persistentId = NAV_PERSISTENT_ID_LAUNCH_WAIT,
        .onEntry = navOnEnteringState_NAV_STATE_LAUNCH_WAIT,
        .timeoutMs = 10,
        .stateFlags = NAV_CTL_LAUNCH | NAV_REQUIRE_ANGLE,
        .mapToFlightModes = NAV_LAUNCH_MODE,
        .mwState = MW_NAV_STATE_NONE,
        .mwError = MW_NAV_ERROR_NONE,
        .onEvent = {
            [NAV_FSM_EVENT_TIMEOUT]                        = NAV_STATE_LAUNCH_WAIT,    // re-process the state
            [NAV_FSM_EVENT_SUCCESS]                        = NAV_STATE_LAUNCH_IN_PROGRESS,
            [NAV_FSM_EVENT_ERROR]                          = NAV_STATE_IDLE,
            [NAV_FSM_EVENT_SWITCH_TO_IDLE]                 = NAV_STATE_IDLE,
        }
    },

    [NAV_STATE_LAUNCH_IN_PROGRESS] = {
        .persistentId = NAV_PERSISTENT_ID_LAUNCH_IN_PROGRESS,
        .onEntry = navOnEnteringState_NAV_STATE_LAUNCH_IN_PROGRESS,
        .timeoutMs = 10,
        .stateFlags = NAV_CTL_LAUNCH | NAV_REQUIRE_ANGLE,
        .mapToFlightModes = NAV_LAUNCH_MODE,
        .mwState = MW_NAV_STATE_NONE,
        .mwError = MW_NAV_ERROR_NONE,
        .onEvent = {
            [NAV_FSM_EVENT_TIMEOUT]                        = NAV_STATE_LAUNCH_IN_PROGRESS,    // re-process the state
            [NAV_FSM_EVENT_SUCCESS]                        = NAV_STATE_IDLE,
            [NAV_FSM_EVENT_ERROR]                          = NAV_STATE_IDLE,
            [NAV_FSM_EVENT_SWITCH_TO_IDLE]                 = NAV_STATE_IDLE,
        }
    },
};

static navigationFSMStateFlags_t navGetStateFlags(navigationFSMState_t state)
{
    return navFSM[state].stateFlags;
}

static flightModeFlags_e navGetMappedFlightModes(navigationFSMState_t state)
{
    return navFSM[state].mapToFlightModes;
}

navigationFSMStateFlags_t navGetCurrentStateFlags(void)
{
    return navGetStateFlags(posControl.navState);
}

static bool navTerrainFollowingRequested(void)
{
    // Terrain following not supported on FIXED WING aircraft yet
    return !STATE(FIXED_WING_LEGACY) && IS_RC_MODE_ACTIVE(BOXSURFACE);
}

/*************************************************************************************************/
static navigationFSMEvent_t navOnEnteringState_NAV_STATE_IDLE(navigationFSMState_t previousState)
{
    UNUSED(previousState);

    resetAltitudeController(false);
    resetHeadingController();
    resetPositionController();

    return NAV_FSM_EVENT_NONE;
}

static navigationFSMEvent_t navOnEnteringState_NAV_STATE_ALTHOLD_INITIALIZE(navigationFSMState_t previousState)
{
    const navigationFSMStateFlags_t prevFlags = navGetStateFlags(previousState);
    const bool terrainFollowingToggled = (posControl.flags.isTerrainFollowEnabled != navTerrainFollowingRequested());

    resetGCSFlags();

    // If surface tracking mode changed value - reset altitude controller
    if ((prevFlags & NAV_CTL_ALT) == 0 || terrainFollowingToggled) {
        resetAltitudeController(navTerrainFollowingRequested());
    }

    if (((prevFlags & NAV_CTL_ALT) == 0) || ((prevFlags & NAV_AUTO_RTH) != 0) || ((prevFlags & NAV_AUTO_WP) != 0) || terrainFollowingToggled) {
        setupAltitudeController();
        setDesiredPosition(&navGetCurrentActualPositionAndVelocity()->pos, posControl.actualState.yaw, NAV_POS_UPDATE_Z);  // This will reset surface offset
    }

    return NAV_FSM_EVENT_SUCCESS;
}

static navigationFSMEvent_t navOnEnteringState_NAV_STATE_ALTHOLD_IN_PROGRESS(navigationFSMState_t previousState)
{
    UNUSED(previousState);

    // If GCS was disabled - reset altitude setpoint
    if (posControl.flags.isGCSAssistedNavigationReset) {
        setDesiredPosition(&navGetCurrentActualPositionAndVelocity()->pos, posControl.actualState.yaw, NAV_POS_UPDATE_Z);
        resetGCSFlags();
    }

    return NAV_FSM_EVENT_NONE;
}

static navigationFSMEvent_t navOnEnteringState_NAV_STATE_POSHOLD_3D_INITIALIZE(navigationFSMState_t previousState)
{
    const navigationFSMStateFlags_t prevFlags = navGetStateFlags(previousState);
    const bool terrainFollowingToggled = (posControl.flags.isTerrainFollowEnabled != navTerrainFollowingRequested());

    resetGCSFlags();

    if ((prevFlags & NAV_CTL_POS) == 0) {
        resetPositionController();
    }

    if ((prevFlags & NAV_CTL_ALT) == 0 || terrainFollowingToggled) {
        resetAltitudeController(navTerrainFollowingRequested());
        setupAltitudeController();
    }

    if (((prevFlags & NAV_CTL_ALT) == 0) || ((prevFlags & NAV_AUTO_RTH) != 0) || ((prevFlags & NAV_AUTO_WP) != 0) || terrainFollowingToggled) {
        setDesiredPosition(&navGetCurrentActualPositionAndVelocity()->pos, posControl.actualState.yaw, NAV_POS_UPDATE_Z);  // This will reset surface offset
    }

    if ((previousState != NAV_STATE_RTH_HOVER_PRIOR_TO_LANDING) && (previousState != NAV_STATE_RTH_HOVER_ABOVE_HOME) && (previousState != NAV_STATE_RTH_LANDING)) {
        fpVector3_t targetHoldPos;
        calculateInitialHoldPosition(&targetHoldPos);
        setDesiredPosition(&targetHoldPos, posControl.actualState.yaw, NAV_POS_UPDATE_XY | NAV_POS_UPDATE_HEADING);
    }

    return NAV_FSM_EVENT_SUCCESS;
}

static navigationFSMEvent_t navOnEnteringState_NAV_STATE_POSHOLD_3D_IN_PROGRESS(navigationFSMState_t previousState)
{
    UNUSED(previousState);

    // If GCS was disabled - reset 2D pos setpoint
    if (posControl.flags.isGCSAssistedNavigationReset) {
        fpVector3_t targetHoldPos;
        calculateInitialHoldPosition(&targetHoldPos);
        setDesiredPosition(&navGetCurrentActualPositionAndVelocity()->pos, posControl.actualState.yaw, NAV_POS_UPDATE_Z);
        setDesiredPosition(&targetHoldPos, posControl.actualState.yaw, NAV_POS_UPDATE_XY | NAV_POS_UPDATE_HEADING);
        resetGCSFlags();
    }

    return NAV_FSM_EVENT_NONE;
}
/////////////////

static navigationFSMEvent_t navOnEnteringState_NAV_STATE_COURSE_HOLD_INITIALIZE(navigationFSMState_t previousState)
{
    const navigationFSMStateFlags_t prevFlags = navGetStateFlags(previousState);

    if (!STATE(FIXED_WING_LEGACY)) { return NAV_FSM_EVENT_ERROR; } // Only on FW for now

    DEBUG_SET(DEBUG_CRUISE, 0, 1);
    if (checkForPositionSensorTimeout()) {
        return NAV_FSM_EVENT_SWITCH_TO_IDLE;
    }  // Switch to IDLE if we do not have an healty position. Try the next iteration.

    if (!(prevFlags & NAV_CTL_POS)) {
        resetPositionController();
    }

    posControl.cruise.yaw = posControl.actualState.yaw; // Store the yaw to follow
    posControl.cruise.previousYaw = posControl.cruise.yaw;
    posControl.cruise.lastYawAdjustmentTime = 0;

    return NAV_FSM_EVENT_SUCCESS; // Go to CRUISE_XD_IN_PROGRESS state
}

static navigationFSMEvent_t navOnEnteringState_NAV_STATE_COURSE_HOLD_IN_PROGRESS(navigationFSMState_t previousState)
{
    const timeMs_t currentTimeMs = millis();

    if (checkForPositionSensorTimeout()) {
        return NAV_FSM_EVENT_SWITCH_TO_IDLE;
    } // Switch to IDLE if we do not have an healty position. Do the CRUISE init the next iteration.

    DEBUG_SET(DEBUG_CRUISE, 0, 2);
    DEBUG_SET(DEBUG_CRUISE, 2, 0);

    if (posControl.flags.isAdjustingPosition) {
        return NAV_FSM_EVENT_SWITCH_TO_COURSE_ADJ;
    }

    // User is yawing. We record the desidered yaw and we change the desidered target in the meanwhile
    if (posControl.flags.isAdjustingHeading) {
        timeMs_t timeDifference = currentTimeMs - posControl.cruise.lastYawAdjustmentTime;
        if (timeDifference > 100) timeDifference = 0; // if adjustment was called long time ago, reset the time difference.
        float rateTarget = scaleRangef((float)rcCommand[YAW], -500.0f, 500.0f, -DEGREES_TO_CENTIDEGREES(navConfig()->fw.cruise_yaw_rate), DEGREES_TO_CENTIDEGREES(navConfig()->fw.cruise_yaw_rate));
        float centidegsPerIteration = rateTarget * timeDifference * 0.001f;
        posControl.cruise.yaw = wrap_36000(posControl.cruise.yaw - centidegsPerIteration);
        DEBUG_SET(DEBUG_CRUISE, 1, CENTIDEGREES_TO_DEGREES(posControl.cruise.yaw));
        posControl.cruise.lastYawAdjustmentTime = currentTimeMs;
    }

    if (currentTimeMs - posControl.cruise.lastYawAdjustmentTime > 4000)
        posControl.cruise.previousYaw = posControl.cruise.yaw;

    uint32_t distance = gpsSol.groundSpeed * 60; // next WP to be reached in 60s [cm]

    if ((previousState == NAV_STATE_COURSE_HOLD_INITIALIZE) || (previousState == NAV_STATE_COURSE_HOLD_ADJUSTING)
            || (previousState == NAV_STATE_CRUISE_INITIALIZE) || (previousState == NAV_STATE_CRUISE_ADJUSTING)
            || posControl.flags.isAdjustingHeading) {
        calculateFarAwayTarget(&posControl.cruise.targetPos, posControl.cruise.yaw, distance);
        DEBUG_SET(DEBUG_CRUISE, 2, 1);
    } else if (calculateDistanceToDestination(&posControl.cruise.targetPos) <= (navConfig()->fw.loiter_radius * 1.10f)) { //10% margin
        calculateNewCruiseTarget(&posControl.cruise.targetPos, posControl.cruise.yaw, distance);
        DEBUG_SET(DEBUG_CRUISE, 2, 2);
    }

    setDesiredPosition(&posControl.cruise.targetPos, posControl.cruise.yaw, NAV_POS_UPDATE_XY);

    return NAV_FSM_EVENT_NONE;
}

static navigationFSMEvent_t navOnEnteringState_NAV_STATE_COURSE_HOLD_ADJUSTING(navigationFSMState_t previousState)
{
    UNUSED(previousState);
    DEBUG_SET(DEBUG_CRUISE, 0, 3);

    // User is rolling, changing manually direction. Wait until it is done and then restore CRUISE
    if (posControl.flags.isAdjustingPosition) {
        posControl.cruise.yaw = posControl.actualState.yaw; //store current heading
        posControl.cruise.lastYawAdjustmentTime = millis();
        return NAV_FSM_EVENT_NONE;  // reprocess the state
    }

    resetPositionController();

    return NAV_FSM_EVENT_SUCCESS; // go back to the CRUISE_XD_IN_PROGRESS state
}

static navigationFSMEvent_t navOnEnteringState_NAV_STATE_CRUISE_INITIALIZE(navigationFSMState_t previousState)
{
    if (!STATE(FIXED_WING_LEGACY)) { return NAV_FSM_EVENT_ERROR; } // only on FW for now

    navOnEnteringState_NAV_STATE_ALTHOLD_INITIALIZE(previousState);

    return navOnEnteringState_NAV_STATE_COURSE_HOLD_INITIALIZE(previousState);
}

static navigationFSMEvent_t navOnEnteringState_NAV_STATE_CRUISE_IN_PROGRESS(navigationFSMState_t previousState)
{
    navOnEnteringState_NAV_STATE_ALTHOLD_IN_PROGRESS(previousState);

    return navOnEnteringState_NAV_STATE_COURSE_HOLD_IN_PROGRESS(previousState);
}

static navigationFSMEvent_t navOnEnteringState_NAV_STATE_CRUISE_ADJUSTING(navigationFSMState_t previousState)
{
    navOnEnteringState_NAV_STATE_ALTHOLD_IN_PROGRESS(previousState);

    return navOnEnteringState_NAV_STATE_COURSE_HOLD_ADJUSTING(previousState);
}

static navigationFSMEvent_t navOnEnteringState_NAV_STATE_RTH_INITIALIZE(navigationFSMState_t previousState)
{
    navigationFSMStateFlags_t prevFlags = navGetStateFlags(previousState);

    if ((posControl.flags.estHeadingStatus == EST_NONE) || (posControl.flags.estAltStatus == EST_NONE) || !STATE(GPS_FIX_HOME)) {
        // Heading sensor, altitude sensor and HOME fix are mandatory for RTH. If not satisfied - switch to emergency landing
        // Relevant to failsafe forced RTH only. Switched RTH blocked in selectNavEventFromBoxModeInput if sensors unavailable.
        // If we are in dead-reckoning mode - also fail, since coordinates may be unreliable
        return NAV_FSM_EVENT_SWITCH_TO_EMERGENCY_LANDING;
    }

    if (STATE(FIXED_WING_LEGACY) && (posControl.homeDistance < navConfig()->general.min_rth_distance) && !posControl.flags.forcedRTHActivated) {
        // Prevent RTH from activating on airplanes if too close to home unless it's a failsafe RTH
        return NAV_FSM_EVENT_SWITCH_TO_IDLE;
    }

    // If we have valid position sensor or configured to ignore it's loss at initial stage - continue
    if ((posControl.flags.estPosStatus >= EST_USABLE) || navConfig()->general.flags.rth_climb_ignore_emerg) {
        // Reset altitude and position controllers if necessary
        if ((prevFlags & NAV_CTL_POS) == 0) {
            resetPositionController();
        }

        // Reset altitude controller if it was not enabled or if we are in terrain follow mode
        if ((prevFlags & NAV_CTL_ALT) == 0 || posControl.flags.isTerrainFollowEnabled) {
            // Make sure surface tracking is not enabled - RTH uses global altitude, not AGL
            resetAltitudeController(false);
            setupAltitudeController();
        }

        // If close to home - reset home position and land
        if (posControl.homeDistance < navConfig()->general.min_rth_distance) {
            setHomePosition(&navGetCurrentActualPositionAndVelocity()->pos, posControl.actualState.yaw, NAV_POS_UPDATE_XY | NAV_POS_UPDATE_HEADING, NAV_HOME_VALID_ALL);
            setDesiredPosition(&navGetCurrentActualPositionAndVelocity()->pos, posControl.actualState.yaw, NAV_POS_UPDATE_XY | NAV_POS_UPDATE_Z | NAV_POS_UPDATE_HEADING);

            return NAV_FSM_EVENT_SWITCH_TO_RTH_LANDING;   // NAV_STATE_RTH_HOVER_PRIOR_TO_LANDING
        }
        else {
            fpVector3_t targetHoldPos;

            if (STATE(FIXED_WING_LEGACY)) {
                // Airplane - climbout before heading home
                if (navConfig()->general.flags.rth_climb_first == ON_FW_SPIRAL) {
                    // Spiral climb centered at xy of RTH activation
                    calculateInitialHoldPosition(&targetHoldPos);
                } else {
                    calculateFarAwayTarget(&targetHoldPos, posControl.actualState.yaw, 100000.0f);  // 1km away Linear climb
                }
            } else {
                // Multicopter, hover and climb
                calculateInitialHoldPosition(&targetHoldPos);

                // Initialize RTH sanity check to prevent fly-aways on RTH
                // For airplanes this is delayed until climb-out is finished
                initializeRTHSanityChecker(&targetHoldPos);
            }

            setDesiredPosition(&targetHoldPos, posControl.actualState.yaw, NAV_POS_UPDATE_XY | NAV_POS_UPDATE_HEADING);

            return NAV_FSM_EVENT_SUCCESS;   // NAV_STATE_RTH_CLIMB_TO_SAFE_ALT
        }
    }
    /* Position sensor failure timeout - land. Land immediately if failsafe RTH and timeout disabled (set to 0) */
    else if (checkForPositionSensorTimeout() || (!navConfig()->general.pos_failure_timeout && posControl.flags.forcedRTHActivated)) {
        return NAV_FSM_EVENT_SWITCH_TO_EMERGENCY_LANDING;
    }
    /* No valid POS sensor but still within valid timeout - wait */
    return NAV_FSM_EVENT_NONE;
}

static navigationFSMEvent_t navOnEnteringState_NAV_STATE_RTH_CLIMB_TO_SAFE_ALT(navigationFSMState_t previousState)
{
    UNUSED(previousState);

    if (!STATE(ALTITUDE_CONTROL)) {
        //If altitude control is not a thing, switch to RTH in progress instead
        return NAV_FSM_EVENT_SUCCESS; //Will cause NAV_STATE_RTH_HEAD_HOME
    }

    rthAltControlStickOverrideCheck(PITCH);

    /* Position sensor failure timeout and not configured to ignore GPS loss - land */
    if ((posControl.flags.estHeadingStatus == EST_NONE) ||
        (checkForPositionSensorTimeout() && !navConfig()->general.flags.rth_climb_ignore_emerg)) {
        return NAV_FSM_EVENT_SWITCH_TO_EMERGENCY_LANDING;
    }

    const uint8_t rthClimbMarginPercent = STATE(FIXED_WING_LEGACY) ? FW_RTH_CLIMB_MARGIN_PERCENT : MR_RTH_CLIMB_MARGIN_PERCENT;
    const float rthAltitudeMargin = MAX(FW_RTH_CLIMB_MARGIN_MIN_CM, (rthClimbMarginPercent/100.0) * fabsf(posControl.rthState.rthInitialAltitude - posControl.rthState.homePosition.pos.z));

    // If we reached desired initial RTH altitude or we don't want to climb first
    if (((navGetCurrentActualPositionAndVelocity()->pos.z - posControl.rthState.rthInitialAltitude) > -rthAltitudeMargin) || (navConfig()->general.flags.rth_climb_first == OFF) || rthAltControlStickOverrideCheck(ROLL)) {

        // Delayed initialization for RTH sanity check on airplanes - allow to finish climb first as it can take some distance
        if (STATE(FIXED_WING_LEGACY)) {
            initializeRTHSanityChecker(&navGetCurrentActualPositionAndVelocity()->pos);
        }

        // Save initial home distance for future use
        posControl.rthState.rthInitialDistance = posControl.homeDistance;
        fpVector3_t * tmpHomePos = rthGetHomeTargetPosition(RTH_HOME_ENROUTE_INITIAL);

        if (navConfig()->general.flags.rth_tail_first && !STATE(FIXED_WING_LEGACY)) {
            setDesiredPosition(tmpHomePos, 0, NAV_POS_UPDATE_XY | NAV_POS_UPDATE_Z | NAV_POS_UPDATE_BEARING_TAIL_FIRST);
        }
        else {
            setDesiredPosition(tmpHomePos, 0, NAV_POS_UPDATE_XY | NAV_POS_UPDATE_Z | NAV_POS_UPDATE_BEARING);
        }

        return NAV_FSM_EVENT_SUCCESS;   // NAV_STATE_RTH_HEAD_HOME

    } else {

        fpVector3_t * tmpHomePos = rthGetHomeTargetPosition(RTH_HOME_ENROUTE_INITIAL);

        /* For multi-rotors execute sanity check during initial ascent as well */
        if (!STATE(FIXED_WING_LEGACY) && !validateRTHSanityChecker()) {
            return NAV_FSM_EVENT_SWITCH_TO_EMERGENCY_LANDING;
        }

        // Climb to safe altitude and turn to correct direction
        if (STATE(FIXED_WING_LEGACY)) {
            if (navConfig()->general.flags.rth_climb_first == ON_FW_SPIRAL) {
                float altitudeChangeDirection = (tmpHomePos->z += FW_RTH_CLIMB_OVERSHOOT_CM) > navGetCurrentActualPositionAndVelocity()->pos.z ? 1 : -1;
                updateClimbRateToAltitudeController(altitudeChangeDirection * navConfig()->general.max_auto_climb_rate, ROC_TO_ALT_NORMAL);
            } else {
                tmpHomePos->z += FW_RTH_CLIMB_OVERSHOOT_CM;
                setDesiredPosition(tmpHomePos, 0, NAV_POS_UPDATE_Z);
            }
        } else {
            // Until the initial climb phase is complete target slightly *above* the cruise altitude to ensure we actually reach
            // it in a reasonable time. Immediately after we finish this phase - target the original altitude.
            tmpHomePos->z += MR_RTH_CLIMB_OVERSHOOT_CM;

            if (navConfig()->general.flags.rth_tail_first) {
                setDesiredPosition(tmpHomePos, 0, NAV_POS_UPDATE_Z | NAV_POS_UPDATE_BEARING_TAIL_FIRST);
            } else {
                setDesiredPosition(tmpHomePos, 0, NAV_POS_UPDATE_Z | NAV_POS_UPDATE_BEARING);
            }
        }

        return NAV_FSM_EVENT_NONE;
    }
}

static navigationFSMEvent_t navOnEnteringState_NAV_STATE_RTH_HEAD_HOME(navigationFSMState_t previousState)
{
    UNUSED(previousState);

    rthAltControlStickOverrideCheck(PITCH);

    /* If position sensors unavailable - land immediately */
    if ((posControl.flags.estHeadingStatus == EST_NONE) || !validateRTHSanityChecker()) {
        return NAV_FSM_EVENT_SWITCH_TO_EMERGENCY_LANDING;
    }

    // If we have position sensor - continue home
    if ((posControl.flags.estPosStatus >= EST_USABLE)) {
        fpVector3_t * tmpHomePos = rthGetHomeTargetPosition(RTH_HOME_ENROUTE_PROPORTIONAL);

        if (isWaypointPositionReached(tmpHomePos, true)) {
            // Successfully reached position target - update XYZ-position
            setDesiredPosition(tmpHomePos, posControl.rthState.homePosition.yaw, NAV_POS_UPDATE_XY | NAV_POS_UPDATE_Z | NAV_POS_UPDATE_HEADING);
            return NAV_FSM_EVENT_SUCCESS;       // NAV_STATE_RTH_HOVER_PRIOR_TO_LANDING
        } else {
            setDesiredPosition(tmpHomePos, 0, NAV_POS_UPDATE_Z | NAV_POS_UPDATE_XY);
            return NAV_FSM_EVENT_NONE;
        }
    }
    /* Position sensor failure timeout - land */
    else if (checkForPositionSensorTimeout()) {
        return NAV_FSM_EVENT_SWITCH_TO_EMERGENCY_LANDING;
    }
    /* No valid POS sensor but still within valid timeout - wait */
    return NAV_FSM_EVENT_NONE;
}

static navigationFSMEvent_t navOnEnteringState_NAV_STATE_RTH_HOVER_PRIOR_TO_LANDING(navigationFSMState_t previousState)
{
    UNUSED(previousState);

    //On ROVER and BOAT we immediately switch to the next event
    if (!STATE(ALTITUDE_CONTROL)) {
        return NAV_FSM_EVENT_SUCCESS;
    }

    /* If position sensors unavailable - land immediately (wait for timeout on GPS) */
    if ((posControl.flags.estHeadingStatus == EST_NONE) || checkForPositionSensorTimeout() || !validateRTHSanityChecker()) {
        return NAV_FSM_EVENT_SWITCH_TO_EMERGENCY_LANDING;
    }

    // If position ok OR within valid timeout - continue
    // Wait until target heading is reached for MR (with 15 deg margin for error), or continue for Fixed Wing
    if ((ABS(wrap_18000(posControl.rthState.homePosition.yaw - posControl.actualState.yaw)) < DEGREES_TO_CENTIDEGREES(15)) || STATE(FIXED_WING_LEGACY)) {
        resetLandingDetector();
        updateClimbRateToAltitudeController(0, ROC_TO_ALT_RESET);
        return navigationRTHAllowsLanding() ? NAV_FSM_EVENT_SUCCESS : NAV_FSM_EVENT_SWITCH_TO_RTH_HOVER_ABOVE_HOME; // success = land
    } else {
        fpVector3_t * tmpHomePos = rthGetHomeTargetPosition(RTH_HOME_ENROUTE_FINAL);
        setDesiredPosition(tmpHomePos, posControl.rthState.homePosition.yaw, NAV_POS_UPDATE_XY | NAV_POS_UPDATE_Z | NAV_POS_UPDATE_HEADING);
        return NAV_FSM_EVENT_NONE;
    }
}

static navigationFSMEvent_t navOnEnteringState_NAV_STATE_RTH_HOVER_ABOVE_HOME(navigationFSMState_t previousState)
{
    UNUSED(previousState);

    /* If position sensors unavailable - land immediately (wait for timeout on GPS) */
    if (posControl.flags.estHeadingStatus == EST_NONE || checkForPositionSensorTimeout() || !validateRTHSanityChecker()) {
        return NAV_FSM_EVENT_SWITCH_TO_EMERGENCY_LANDING;
    }

    fpVector3_t * tmpHomePos = rthGetHomeTargetPosition(RTH_HOME_FINAL_HOVER);

    if (navConfig()->general.rth_home_altitude) {
        float timeToReachHomeAltitude = fabsf(tmpHomePos->z - navGetCurrentActualPositionAndVelocity()->pos.z) / navConfig()->general.max_auto_climb_rate;

        if (timeToReachHomeAltitude < 1) {
            // we almost reached the target home altitude so set the desired altitude to the desired home altitude
            setDesiredPosition(tmpHomePos, 0, NAV_POS_UPDATE_Z);
        } else {
            float altitudeChangeDirection = tmpHomePos->z > navGetCurrentActualPositionAndVelocity()->pos.z ? 1 : -1;
            updateClimbRateToAltitudeController(altitudeChangeDirection * navConfig()->general.max_auto_climb_rate, ROC_TO_ALT_NORMAL);
        }
    }
    else {
        setDesiredPosition(tmpHomePos, 0, NAV_POS_UPDATE_Z);
    }

    return NAV_FSM_EVENT_NONE;
}

static navigationFSMEvent_t navOnEnteringState_NAV_STATE_RTH_LANDING(navigationFSMState_t previousState)
{
    UNUSED(previousState);

    //On ROVER and BOAT we immediately switch to the next event
    if (!STATE(ALTITUDE_CONTROL)) {
        return NAV_FSM_EVENT_SUCCESS;
    }

    if (!ARMING_FLAG(ARMED) || isLandingDetected()) {
        return NAV_FSM_EVENT_SUCCESS;
    }

    /* If position sensors unavailable - land immediately (wait for timeout on GPS)
     * Continue to check for RTH sanity during landing */
    if (posControl.flags.estHeadingStatus == EST_NONE || checkForPositionSensorTimeout() || !validateRTHSanityChecker()) {
        return NAV_FSM_EVENT_SWITCH_TO_EMERGENCY_LANDING;
    }

    float descentVelLimited = 0;

    // A safeguard - if surface altitude sensors is available and it is reading < 50cm altitude - drop to low descend speed
    if ((posControl.flags.estAglStatus == EST_TRUSTED) && posControl.actualState.agl.pos.z < 50.0f) {
        // land_descent_rate == 200 : descend speed = 30 cm/s, gentle touchdown
        // Do not allow descent velocity slower than -30cm/s so the landing detector works.
        descentVelLimited = navConfig()->general.land_minalt_vspd;
    } else {
        // Ramp down descent velocity from 100% at maxAlt altitude to 25% from minAlt to 0cm.
        float descentVelScaled = scaleRangef(navGetCurrentActualPositionAndVelocity()->pos.z,
                                                navConfig()->general.land_slowdown_minalt, navConfig()->general.land_slowdown_maxalt,
                                                navConfig()->general.land_minalt_vspd, navConfig()->general.land_maxalt_vspd);

        descentVelLimited = constrainf(descentVelScaled, navConfig()->general.land_minalt_vspd, navConfig()->general.land_maxalt_vspd);
    }

    updateClimbRateToAltitudeController(-descentVelLimited, ROC_TO_ALT_NORMAL);

    return NAV_FSM_EVENT_NONE;
}

static navigationFSMEvent_t navOnEnteringState_NAV_STATE_RTH_FINISHING(navigationFSMState_t previousState)
{
    UNUSED(previousState);

    //On ROVER and BOAT disarm immediately
    if (!STATE(ALTITUDE_CONTROL) || navConfig()->general.flags.disarm_on_landing) {
        disarm(DISARM_NAVIGATION);
    }

    return NAV_FSM_EVENT_SUCCESS;
}

static navigationFSMEvent_t navOnEnteringState_NAV_STATE_RTH_FINISHED(navigationFSMState_t previousState)
{
    // Stay in this state
    UNUSED(previousState);

    if (STATE(ALTITUDE_CONTROL)) {
        updateClimbRateToAltitudeController(-1.1f * navConfig()->general.land_minalt_vspd, ROC_TO_ALT_NORMAL);  // FIXME
    }

    // Prevent I-terms growing when already landed
    pidResetErrorAccumulators();
    return NAV_FSM_EVENT_NONE;
}

static navigationFSMEvent_t navOnEnteringState_NAV_STATE_WAYPOINT_INITIALIZE(navigationFSMState_t previousState)
{
    UNUSED(previousState);

    if (posControl.waypointCount == 0 || !posControl.waypointListValid) {
        return NAV_FSM_EVENT_ERROR;
    }
    else {
        // Prepare controllers
        resetPositionController();

        // Make sure surface tracking is not enabled - RTH uses global altitude, not AGL
        resetAltitudeController(false);
        setupAltitudeController();
/*
  Use p3 as the volatile jump counter, allowing embedded, rearmed jumps
  Using p3 minimises the risk of saving an invalid counter if a mission is aborted.
*/
        if (posControl.activeWaypointIndex == 0 || posControl.wpMissionRestart) {
            setupJumpCounters();
            posControl.activeWaypointIndex = 0;
            wpHeadingControl.mode = NAV_WP_HEAD_MODE_NONE;
        }

        if (navConfig()->general.flags.waypoint_mission_restart == WP_MISSION_SWITCH) {
            posControl.wpMissionRestart = posControl.activeWaypointIndex ? !posControl.wpMissionRestart : false;
        } else {
            posControl.wpMissionRestart = navConfig()->general.flags.waypoint_mission_restart == WP_MISSION_START;
        }

        return NAV_FSM_EVENT_SUCCESS;   // will switch to NAV_STATE_WAYPOINT_PRE_ACTION
    }
}

static navigationFSMEvent_t nextForNonGeoStates(void)
{
        /* simple helper for non-geographical states that just set other data */
    const bool isLastWaypoint = (posControl.waypointList[posControl.activeWaypointIndex].flag == NAV_WP_FLAG_LAST) || (posControl.activeWaypointIndex >= (posControl.waypointCount - 1));

    if (isLastWaypoint) {
            // non-geo state is the last waypoint, switch to finish.
        return NAV_FSM_EVENT_SWITCH_TO_WAYPOINT_FINISHED;
    } else {
            // Finished non-geo,  move to next WP
        posControl.activeWaypointIndex++;
        return NAV_FSM_EVENT_NONE; // re-process the state passing to the next WP
    }
}

static navigationFSMEvent_t navOnEnteringState_NAV_STATE_WAYPOINT_PRE_ACTION(navigationFSMState_t previousState)
{
    /* A helper function to do waypoint-specific action */
    UNUSED(previousState);

    switch ((navWaypointActions_e)posControl.waypointList[posControl.activeWaypointIndex].action) {
        case NAV_WP_ACTION_HOLD_TIME:
        case NAV_WP_ACTION_WAYPOINT:
        case NAV_WP_ACTION_LAND:
            calculateAndSetActiveWaypoint(&posControl.waypointList[posControl.activeWaypointIndex]);
            posControl.wpInitialDistance = calculateDistanceToDestination(&posControl.activeWaypoint.pos);
            posControl.wpInitialAltitude = posControl.actualState.abs.pos.z;
            return NAV_FSM_EVENT_SUCCESS;       // will switch to NAV_STATE_WAYPOINT_IN_PROGRESS

                // We use p3 as the volatile jump counter (p2 is the static value)
        case NAV_WP_ACTION_JUMP:
            if(posControl.waypointList[posControl.activeWaypointIndex].p3 != -1){
                if(posControl.waypointList[posControl.activeWaypointIndex].p3 == 0){
                    resetJumpCounter();
                    return nextForNonGeoStates();
                }
                else
                {
                    posControl.waypointList[posControl.activeWaypointIndex].p3--;
                }
            }
            posControl.activeWaypointIndex = posControl.waypointList[posControl.activeWaypointIndex].p1;
            return NAV_FSM_EVENT_NONE; // re-process the state passing to the next WP

        case NAV_WP_ACTION_SET_POI:
            if (STATE(MULTIROTOR)) {
                wpHeadingControl.mode = NAV_WP_HEAD_MODE_POI;
                mapWaypointToLocalPosition(&wpHeadingControl.poi_pos,
                                           &posControl.waypointList[posControl.activeWaypointIndex], GEO_ALT_RELATIVE);
            }
            return nextForNonGeoStates();

        case NAV_WP_ACTION_SET_HEAD:
            if (STATE(MULTIROTOR)) {
                if (posControl.waypointList[posControl.activeWaypointIndex].p1 < 0 ||
                    posControl.waypointList[posControl.activeWaypointIndex].p1 > 359) {
                    wpHeadingControl.mode = NAV_WP_HEAD_MODE_NONE;
                } else {
                    wpHeadingControl.mode = NAV_WP_HEAD_MODE_FIXED;
                    wpHeadingControl.heading = DEGREES_TO_CENTIDEGREES(posControl.waypointList[posControl.activeWaypointIndex].p1);
                }
            }
            return nextForNonGeoStates();

        case NAV_WP_ACTION_RTH:
            posControl.wpMissionRestart = true;
            return NAV_FSM_EVENT_SWITCH_TO_RTH;
    };

    UNREACHABLE();
}

static navigationFSMEvent_t navOnEnteringState_NAV_STATE_WAYPOINT_IN_PROGRESS(navigationFSMState_t previousState)
{
    UNUSED(previousState);

    // If no position sensor available - land immediately
    if ((posControl.flags.estPosStatus >= EST_USABLE) && (posControl.flags.estHeadingStatus >= EST_USABLE)) {
        switch ((navWaypointActions_e)posControl.waypointList[posControl.activeWaypointIndex].action) {
            case NAV_WP_ACTION_HOLD_TIME:
            case NAV_WP_ACTION_WAYPOINT:
            case NAV_WP_ACTION_LAND:
                if (isWaypointReached(&posControl.activeWaypoint, false) || isWaypointMissed(&posControl.activeWaypoint)) {
                    return NAV_FSM_EVENT_SUCCESS;   // will switch to NAV_STATE_WAYPOINT_REACHED
                }
                else {
                    fpVector3_t tmpWaypoint;
                    tmpWaypoint.x = posControl.activeWaypoint.pos.x;
                    tmpWaypoint.y = posControl.activeWaypoint.pos.y;
                    tmpWaypoint.z = scaleRangef(constrainf(posControl.wpDistance, posControl.wpInitialDistance / 10.0f, posControl.wpInitialDistance),
                        posControl.wpInitialDistance, posControl.wpInitialDistance / 10.0f,
                        posControl.wpInitialAltitude, posControl.activeWaypoint.pos.z);
                    setDesiredPosition(&tmpWaypoint, 0, NAV_POS_UPDATE_XY | NAV_POS_UPDATE_Z | NAV_POS_UPDATE_BEARING);
                    if(STATE(MULTIROTOR)) {
                        switch (wpHeadingControl.mode) {
                            case NAV_WP_HEAD_MODE_NONE:
                                break;
                            case NAV_WP_HEAD_MODE_FIXED:
                                setDesiredPosition(NULL, wpHeadingControl.heading, NAV_POS_UPDATE_HEADING);
                                break;
                            case NAV_WP_HEAD_MODE_POI:
                                setDesiredPosition(&wpHeadingControl.poi_pos, 0, NAV_POS_UPDATE_BEARING);
                                break;
                        }
                    }
                    return NAV_FSM_EVENT_NONE;      // will re-process state in >10ms
                }
                break;

            case NAV_WP_ACTION_JUMP:
            case NAV_WP_ACTION_SET_HEAD:
            case NAV_WP_ACTION_SET_POI:
            case NAV_WP_ACTION_RTH:
                UNREACHABLE();
        }
    }
    /* If position sensors unavailable - land immediately (wait for timeout on GPS) */
    else if (checkForPositionSensorTimeout() || (posControl.flags.estHeadingStatus == EST_NONE)) {
        return NAV_FSM_EVENT_SWITCH_TO_EMERGENCY_LANDING;
    }

    return NAV_FSM_EVENT_NONE;      // will re-process state in >10ms
}

static navigationFSMEvent_t navOnEnteringState_NAV_STATE_WAYPOINT_REACHED(navigationFSMState_t previousState)
{
    UNUSED(previousState);

    switch ((navWaypointActions_e)posControl.waypointList[posControl.activeWaypointIndex].action) {
        case NAV_WP_ACTION_WAYPOINT:
            return NAV_FSM_EVENT_SUCCESS;   // NAV_STATE_WAYPOINT_NEXT

        case NAV_WP_ACTION_JUMP:
        case NAV_WP_ACTION_SET_HEAD:
        case NAV_WP_ACTION_SET_POI:
        case NAV_WP_ACTION_RTH:
            UNREACHABLE();

        case NAV_WP_ACTION_LAND:
            return NAV_FSM_EVENT_SWITCH_TO_WAYPOINT_RTH_LAND;

        case NAV_WP_ACTION_HOLD_TIME:
            // Save the current time for the time the waypoint was reached
            posControl.wpReachedTime = millis();
            return NAV_FSM_EVENT_SWITCH_TO_WAYPOINT_HOLD_TIME;
    }

    UNREACHABLE();
}

static navigationFSMEvent_t navOnEnteringState_NAV_STATE_WAYPOINT_HOLD_TIME(navigationFSMState_t previousState)
{
    UNUSED(previousState);

    /* If position sensors unavailable - land immediately (wait for timeout on GPS) */
    if (posControl.flags.estHeadingStatus == EST_NONE || checkForPositionSensorTimeout()) {
        return NAV_FSM_EVENT_SWITCH_TO_EMERGENCY_LANDING;
    }

    timeMs_t currentTime = millis();

    if (posControl.waypointList[posControl.activeWaypointIndex].p1 <= 0 ||
        (posControl.wpReachedTime != 0 && currentTime - posControl.wpReachedTime >= (timeMs_t)posControl.waypointList[posControl.activeWaypointIndex].p1*1000L)) {
        return NAV_FSM_EVENT_SUCCESS;
    }


    return NAV_FSM_EVENT_NONE;      // will re-process state in >10ms
}

static navigationFSMEvent_t navOnEnteringState_NAV_STATE_WAYPOINT_RTH_LAND(navigationFSMState_t previousState)
{
    UNUSED(previousState);

    const navigationFSMEvent_t landEvent = navOnEnteringState_NAV_STATE_RTH_LANDING(previousState);
    if (landEvent == NAV_FSM_EVENT_SUCCESS) {
        // Landing controller returned success - invoke RTH finishing state and finish the waypoint
        navOnEnteringState_NAV_STATE_RTH_FINISHING(previousState);
        return NAV_FSM_EVENT_SUCCESS;
    }
    else {
        return NAV_FSM_EVENT_NONE;
    }
}

static navigationFSMEvent_t navOnEnteringState_NAV_STATE_WAYPOINT_NEXT(navigationFSMState_t previousState)
{
    UNUSED(previousState);

    const bool isLastWaypoint = (posControl.waypointList[posControl.activeWaypointIndex].flag == NAV_WP_FLAG_LAST) ||
                          (posControl.activeWaypointIndex >= (posControl.waypointCount - 1));

    if (isLastWaypoint) {
        // Last waypoint reached
        return NAV_FSM_EVENT_SWITCH_TO_WAYPOINT_FINISHED;
    }
    else {
        // Waypoint reached, do something and move on to next waypoint
        posControl.activeWaypointIndex++;
        return NAV_FSM_EVENT_SUCCESS;   // will switch to NAV_STATE_WAYPOINT_PRE_ACTION
    }
}

static navigationFSMEvent_t navOnEnteringState_NAV_STATE_WAYPOINT_FINISHED(navigationFSMState_t previousState)
{
    UNUSED(previousState);

    clearJumpCounters();
    posControl.wpMissionRestart = true;

    /* If position sensors unavailable - land immediately (wait for timeout on GPS) */
    if (posControl.flags.estHeadingStatus == EST_NONE || checkForPositionSensorTimeout()) {
        return NAV_FSM_EVENT_SWITCH_TO_EMERGENCY_LANDING;
    }

    return NAV_FSM_EVENT_NONE;      // will re-process state in >10ms
}

static navigationFSMEvent_t navOnEnteringState_NAV_STATE_EMERGENCY_LANDING_INITIALIZE(navigationFSMState_t previousState)
{
    // TODO:
    UNUSED(previousState);

    // Emergency landing MAY use common altitude controller if vertical position is valid - initialize it
    // Make sure terrain following is not enabled
    resetAltitudeController(false);

    return NAV_FSM_EVENT_SUCCESS;
}

static navigationFSMEvent_t navOnEnteringState_NAV_STATE_EMERGENCY_LANDING_IN_PROGRESS(navigationFSMState_t previousState)
{
    // TODO:
    UNUSED(previousState);
    return NAV_FSM_EVENT_NONE;
}

static navigationFSMEvent_t navOnEnteringState_NAV_STATE_EMERGENCY_LANDING_FINISHED(navigationFSMState_t previousState)
{
    // TODO:
    UNUSED(previousState);

    // Prevent I-terms growing when already landed
    pidResetErrorAccumulators();

    return NAV_FSM_EVENT_SUCCESS;
}

static navigationFSMEvent_t navOnEnteringState_NAV_STATE_LAUNCH_INITIALIZE(navigationFSMState_t previousState)
{
    const timeUs_t currentTimeUs = micros();
    UNUSED(previousState);

    resetFixedWingLaunchController(currentTimeUs);

    return NAV_FSM_EVENT_SUCCESS;   // NAV_STATE_LAUNCH_WAIT
}

static navigationFSMEvent_t navOnEnteringState_NAV_STATE_LAUNCH_WAIT(navigationFSMState_t previousState)
{
    const timeUs_t currentTimeUs = micros();
    UNUSED(previousState);

    if (isFixedWingLaunchDetected()) {
        enableFixedWingLaunchController(currentTimeUs);
        return NAV_FSM_EVENT_SUCCESS;   // NAV_STATE_LAUNCH_IN_PROGRESS
    }

    //allow to leave NAV_LAUNCH_MODE if it has being enabled as feature by moving sticks with low throttle.
    if (feature(FEATURE_FW_LAUNCH)) {
        throttleStatus_e throttleStatus = calculateThrottleStatus(THROTTLE_STATUS_TYPE_RC);
        if ((throttleStatus == THROTTLE_LOW) && (isRollPitchStickDeflected())) {
            abortFixedWingLaunch();
            return NAV_FSM_EVENT_SWITCH_TO_IDLE;
        }
    }

    return NAV_FSM_EVENT_NONE;
}

static navigationFSMEvent_t navOnEnteringState_NAV_STATE_LAUNCH_IN_PROGRESS(navigationFSMState_t previousState)
{
    UNUSED(previousState);

    if (isFixedWingLaunchFinishedOrAborted()) {
        return NAV_FSM_EVENT_SUCCESS;
    }

    return NAV_FSM_EVENT_NONE;
}

static navigationFSMState_t navSetNewFSMState(navigationFSMState_t newState)
{
    navigationFSMState_t previousState;

    previousState = posControl.navState;
    if (posControl.navState != newState) {
        posControl.navState = newState;
        posControl.navPersistentId = navFSM[newState].persistentId;
    }
    return previousState;
}

static void navProcessFSMEvents(navigationFSMEvent_t injectedEvent)
{
    const timeMs_t currentMillis = millis();
    navigationFSMState_t previousState;
    static timeMs_t lastStateProcessTime = 0;

    /* If timeout event defined and timeout reached - switch state */
    if ((navFSM[posControl.navState].timeoutMs > 0) && (navFSM[posControl.navState].onEvent[NAV_FSM_EVENT_TIMEOUT] != NAV_STATE_UNDEFINED) &&
            ((currentMillis - lastStateProcessTime) >= navFSM[posControl.navState].timeoutMs)) {
        /* Update state */
        previousState = navSetNewFSMState(navFSM[posControl.navState].onEvent[NAV_FSM_EVENT_TIMEOUT]);

        /* Call new state's entry function */
        while (navFSM[posControl.navState].onEntry) {
            navigationFSMEvent_t newEvent = navFSM[posControl.navState].onEntry(previousState);

            if ((newEvent != NAV_FSM_EVENT_NONE) && (navFSM[posControl.navState].onEvent[newEvent] != NAV_STATE_UNDEFINED)) {
                previousState = navSetNewFSMState(navFSM[posControl.navState].onEvent[newEvent]);
            }
            else {
                break;
            }
        }

        lastStateProcessTime  = currentMillis;
    }

    /* Inject new event */
    if (injectedEvent != NAV_FSM_EVENT_NONE && navFSM[posControl.navState].onEvent[injectedEvent] != NAV_STATE_UNDEFINED) {
        /* Update state */
        previousState = navSetNewFSMState(navFSM[posControl.navState].onEvent[injectedEvent]);

        /* Call new state's entry function */
        while (navFSM[posControl.navState].onEntry) {
            navigationFSMEvent_t newEvent = navFSM[posControl.navState].onEntry(previousState);

            if ((newEvent != NAV_FSM_EVENT_NONE) && (navFSM[posControl.navState].onEvent[newEvent] != NAV_STATE_UNDEFINED)) {
                previousState = navSetNewFSMState(navFSM[posControl.navState].onEvent[newEvent]);
            }
            else {
                break;
            }
        }

        lastStateProcessTime  = currentMillis;
    }

    /* Update public system state information */
    NAV_Status.mode = MW_GPS_MODE_NONE;

    if (ARMING_FLAG(ARMED)) {
        navigationFSMStateFlags_t navStateFlags = navGetStateFlags(posControl.navState);

        if (navStateFlags & NAV_AUTO_RTH) {
            NAV_Status.mode = MW_GPS_MODE_RTH;
        }
        else if (navStateFlags & NAV_AUTO_WP) {
            NAV_Status.mode = MW_GPS_MODE_NAV;
        }
        else if (navStateFlags & NAV_CTL_EMERG) {
            NAV_Status.mode = MW_GPS_MODE_EMERG;
        }
        else if (navStateFlags & NAV_CTL_POS) {
            NAV_Status.mode = MW_GPS_MODE_HOLD;
        }
    }

    NAV_Status.state = navFSM[posControl.navState].mwState;
    NAV_Status.error = navFSM[posControl.navState].mwError;

    NAV_Status.flags = 0;
    if (posControl.flags.isAdjustingPosition)   NAV_Status.flags |= MW_NAV_FLAG_ADJUSTING_POSITION;
    if (posControl.flags.isAdjustingAltitude)   NAV_Status.flags |= MW_NAV_FLAG_ADJUSTING_ALTITUDE;

    NAV_Status.activeWpNumber = posControl.activeWaypointIndex + 1;
    NAV_Status.activeWpAction = 0;
    if ((posControl.activeWaypointIndex >= 0) && (posControl.activeWaypointIndex < NAV_MAX_WAYPOINTS)) {
        NAV_Status.activeWpAction = posControl.waypointList[posControl.activeWaypointIndex].action;
    }
}

static fpVector3_t * rthGetHomeTargetPosition(rthTargetMode_e mode)
{
    posControl.rthState.homeTmpWaypoint = posControl.rthState.homePosition.pos;

    switch (mode) {
        case RTH_HOME_ENROUTE_INITIAL:
            posControl.rthState.homeTmpWaypoint.z = posControl.rthState.rthInitialAltitude;
            break;

        case RTH_HOME_ENROUTE_PROPORTIONAL:
            {
                float rthTotalDistanceToTravel = posControl.rthState.rthInitialDistance - (STATE(FIXED_WING_LEGACY) ? navConfig()->fw.loiter_radius : 0);
                if (rthTotalDistanceToTravel >= 100) {
                    float ratioNotTravelled = constrainf(posControl.homeDistance / rthTotalDistanceToTravel, 0.0f, 1.0f);
                    posControl.rthState.homeTmpWaypoint.z = (posControl.rthState.rthInitialAltitude * ratioNotTravelled) + (posControl.rthState.rthFinalAltitude * (1.0f - ratioNotTravelled));
                }
                else {
                    posControl.rthState.homeTmpWaypoint.z = posControl.rthState.rthFinalAltitude;
                }
            }
            break;

        case RTH_HOME_ENROUTE_FINAL:
            posControl.rthState.homeTmpWaypoint.z = posControl.rthState.rthFinalAltitude;
            break;

        case RTH_HOME_FINAL_HOVER:
            if (navConfig()->general.rth_home_altitude) {
                posControl.rthState.homeTmpWaypoint.z = posControl.rthState.homePosition.pos.z + navConfig()->general.rth_home_altitude;
            }
            else {
                // If home altitude not defined - fall back to final ENROUTE altitude
                posControl.rthState.homeTmpWaypoint.z = posControl.rthState.rthFinalAltitude;
            }
            break;

        case RTH_HOME_FINAL_LAND:
            // if WP mission p2 > 0 use p2 value as landing elevation (in meters !) (otherwise default to takeoff home elevation)
            if (FLIGHT_MODE(NAV_WP_MODE) && posControl.waypointList[posControl.activeWaypointIndex].action == NAV_WP_ACTION_LAND && posControl.waypointList[posControl.activeWaypointIndex].p2 != 0) {
                posControl.rthState.homeTmpWaypoint.z = posControl.waypointList[posControl.activeWaypointIndex].p2 * 100;   // 100 -> m to cm
                if (waypointMissionAltConvMode(posControl.waypointList[posControl.activeWaypointIndex].p3) == GEO_ALT_ABSOLUTE) {
                    posControl.rthState.homeTmpWaypoint.z -= posControl.gpsOrigin.alt;  // correct to relative if absolute SL altitude datum used
                }
            }
            break;
    }

    return &posControl.rthState.homeTmpWaypoint;
}

/*-----------------------------------------------------------
 * Detects if thrust vector is facing downwards
 *-----------------------------------------------------------*/
bool isThrustFacingDownwards(void)
{
    // Tilt angle <= 80 deg; cos(80) = 0.17364817766693034885171662676931
    return (calculateCosTiltAngle() >= 0.173648178f);
}

/*-----------------------------------------------------------
 * Checks if position sensor (GPS) is failing for a specified timeout (if enabled)
 *-----------------------------------------------------------*/
bool checkForPositionSensorTimeout(void)
{
    if (navConfig()->general.pos_failure_timeout) {
        if ((posControl.flags.estPosStatus == EST_NONE) && ((millis() - posControl.lastValidPositionTimeMs) > (1000 * navConfig()->general.pos_failure_timeout))) {
            return true;
        }
        else {
            return false;
        }
    }
    else {
        // Timeout not defined, never fail
        return false;
    }
}

/*-----------------------------------------------------------
 * Processes an update to XY-position and velocity
 *-----------------------------------------------------------*/
void updateActualHorizontalPositionAndVelocity(bool estPosValid, bool estVelValid, float newX, float newY, float newVelX, float newVelY)
{
    posControl.actualState.abs.pos.x = newX;
    posControl.actualState.abs.pos.y = newY;
    posControl.actualState.abs.vel.x = newVelX;
    posControl.actualState.abs.vel.y = newVelY;

    posControl.actualState.agl.pos.x = newX;
    posControl.actualState.agl.pos.y = newY;
    posControl.actualState.agl.vel.x = newVelX;
    posControl.actualState.agl.vel.y = newVelY;

    posControl.actualState.velXY = fast_fsqrtf(sq(newVelX) + sq(newVelY));

    // CASE 1: POS & VEL valid
    if (estPosValid && estVelValid) {
        posControl.flags.estPosStatus = EST_TRUSTED;
        posControl.flags.estVelStatus = EST_TRUSTED;
        posControl.flags.horizontalPositionDataNew = true;
        posControl.lastValidPositionTimeMs = millis();
    }
    // CASE 1: POS invalid, VEL valid
    else if (!estPosValid && estVelValid) {
        posControl.flags.estPosStatus = EST_USABLE;     // Pos usable, but not trusted
        posControl.flags.estVelStatus = EST_TRUSTED;
        posControl.flags.horizontalPositionDataNew = true;
        posControl.lastValidPositionTimeMs = millis();
    }
    // CASE 3: can't use pos/vel data
    else {
        posControl.flags.estPosStatus = EST_NONE;
        posControl.flags.estVelStatus = EST_NONE;
        posControl.flags.horizontalPositionDataNew = false;
    }

    //Update blackbox data
    navLatestActualPosition[X] = newX;
    navLatestActualPosition[Y] = newY;
    navActualVelocity[X] = constrain(newVelX, -32678, 32767);
    navActualVelocity[Y] = constrain(newVelY, -32678, 32767);
}

/*-----------------------------------------------------------
 * Processes an update to Z-position and velocity
 *-----------------------------------------------------------*/
void updateActualAltitudeAndClimbRate(bool estimateValid, float newAltitude, float newVelocity, float surfaceDistance, float surfaceVelocity, navigationEstimateStatus_e surfaceStatus)
{
    posControl.actualState.abs.pos.z = newAltitude;
    posControl.actualState.abs.vel.z = newVelocity;

    posControl.actualState.agl.pos.z = surfaceDistance;
    posControl.actualState.agl.vel.z = surfaceVelocity;

    // Update altitude that would be used when executing RTH
    if (estimateValid) {
        updateDesiredRTHAltitude();

        // If we acquired new surface reference - changing from NONE/USABLE -> TRUSTED
        if ((surfaceStatus == EST_TRUSTED) && (posControl.flags.estAglStatus != EST_TRUSTED)) {
            // If we are in terrain-following modes - signal that we should update the surface tracking setpoint
            //      NONE/USABLE means that we were flying blind, now we should lock to surface
            //updateSurfaceTrackingSetpoint();
        }

        posControl.flags.estAglStatus = surfaceStatus;  // Could be TRUSTED or USABLE
        posControl.flags.estAltStatus = EST_TRUSTED;
        posControl.flags.verticalPositionDataNew = true;
        posControl.lastValidAltitudeTimeMs = millis();
    }
    else {
        posControl.flags.estAltStatus = EST_NONE;
        posControl.flags.estAglStatus = EST_NONE;
        posControl.flags.verticalPositionDataNew = false;
    }

    if (ARMING_FLAG(ARMED)) {
        if ((posControl.flags.estAglStatus == EST_TRUSTED) && surfaceDistance > 0) {
            if (posControl.actualState.surfaceMin > 0) {
                posControl.actualState.surfaceMin = MIN(posControl.actualState.surfaceMin, surfaceDistance);
            }
            else {
                posControl.actualState.surfaceMin = surfaceDistance;
            }
        }
    }
    else {
        posControl.actualState.surfaceMin = -1;
    }

    //Update blackbox data
    navLatestActualPosition[Z] = navGetCurrentActualPositionAndVelocity()->pos.z;
    navActualVelocity[Z] = constrain(navGetCurrentActualPositionAndVelocity()->vel.z, -32678, 32767);
}

/*-----------------------------------------------------------
 * Processes an update to estimated heading
 *-----------------------------------------------------------*/
void updateActualHeading(bool headingValid, int32_t newHeading)
{
    /* Update heading. Check if we're acquiring a valid heading for the
     * first time and update home heading accordingly.
     */
    navigationEstimateStatus_e newEstHeading = headingValid ? EST_TRUSTED : EST_NONE;
    if (newEstHeading >= EST_USABLE && posControl.flags.estHeadingStatus < EST_USABLE &&
        (posControl.rthState.homeFlags & (NAV_HOME_VALID_XY | NAV_HOME_VALID_Z)) &&
        (posControl.rthState.homeFlags & NAV_HOME_VALID_HEADING) == 0) {

        // Home was stored using the fake heading (assuming boot as 0deg). Calculate
        // the offset from the fake to the actual yaw and apply the same rotation
        // to the home point.
        int32_t fakeToRealYawOffset = newHeading - posControl.actualState.yaw;

        posControl.rthState.homePosition.yaw += fakeToRealYawOffset;
        if (posControl.rthState.homePosition.yaw < 0) {
            posControl.rthState.homePosition.yaw += DEGREES_TO_CENTIDEGREES(360);
        }
        if (posControl.rthState.homePosition.yaw >= DEGREES_TO_CENTIDEGREES(360)) {
            posControl.rthState.homePosition.yaw -= DEGREES_TO_CENTIDEGREES(360);
        }
        posControl.rthState.homeFlags |= NAV_HOME_VALID_HEADING;
    }
    posControl.actualState.yaw = newHeading;
    posControl.flags.estHeadingStatus = newEstHeading;

    /* Precompute sin/cos of yaw angle */
    posControl.actualState.sinYaw = sin_approx(CENTIDEGREES_TO_RADIANS(newHeading));
    posControl.actualState.cosYaw = cos_approx(CENTIDEGREES_TO_RADIANS(newHeading));
}

/*-----------------------------------------------------------
 * Returns pointer to currently used position (ABS or AGL) depending on surface tracking status
 *-----------------------------------------------------------*/
const navEstimatedPosVel_t * navGetCurrentActualPositionAndVelocity(void)
{
    return posControl.flags.isTerrainFollowEnabled ? &posControl.actualState.agl : &posControl.actualState.abs;
}

/*-----------------------------------------------------------
 * Calculates distance and bearing to destination point
 *-----------------------------------------------------------*/
static uint32_t calculateDistanceFromDelta(float deltaX, float deltaY)
{
    return fast_fsqrtf(sq(deltaX) + sq(deltaY));
}

static int32_t calculateBearingFromDelta(float deltaX, float deltaY)
{
    return wrap_36000(RADIANS_TO_CENTIDEGREES(atan2_approx(deltaY, deltaX)));
}

uint32_t calculateDistanceToDestination(const fpVector3_t * destinationPos)
{
    const navEstimatedPosVel_t *posvel = navGetCurrentActualPositionAndVelocity();
    const float deltaX = destinationPos->x - posvel->pos.x;
    const float deltaY = destinationPos->y - posvel->pos.y;

    return calculateDistanceFromDelta(deltaX, deltaY);
}

int32_t calculateBearingToDestination(const fpVector3_t * destinationPos)
{
    const navEstimatedPosVel_t *posvel = navGetCurrentActualPositionAndVelocity();
    const float deltaX = destinationPos->x - posvel->pos.x;
    const float deltaY = destinationPos->y - posvel->pos.y;

    return calculateBearingFromDelta(deltaX, deltaY);
}

bool navCalculatePathToDestination(navDestinationPath_t *result, const fpVector3_t * destinationPos)
{
    if (posControl.flags.estPosStatus == EST_NONE ||
        posControl.flags.estHeadingStatus == EST_NONE) {

        return false;
    }

    const navEstimatedPosVel_t *posvel = navGetCurrentActualPositionAndVelocity();
    const float deltaX = destinationPos->x - posvel->pos.x;
    const float deltaY = destinationPos->y - posvel->pos.y;

    result->distance = calculateDistanceFromDelta(deltaX, deltaY);
    result->bearing = calculateBearingFromDelta(deltaX, deltaY);
    return true;
}

/*-----------------------------------------------------------
 * Check if waypoint is/was reached. Assume that waypoint-yaw stores initial bearing
 *-----------------------------------------------------------*/
bool isWaypointMissed(const navWaypointPosition_t * waypoint)
{
    int32_t bearingError = calculateBearingToDestination(&waypoint->pos) - waypoint->yaw;
    bearingError = wrap_18000(bearingError);

    return ABS(bearingError) > 10000; // TRUE if we passed the waypoint by 100 degrees
}

static bool isWaypointPositionReached(const fpVector3_t * pos, const bool isWaypointHome)
{
    // We consider waypoint reached if within specified radius
    posControl.wpDistance = calculateDistanceToDestination(pos);

    if (STATE(FIXED_WING_LEGACY) && isWaypointHome) {
        // Airplane will do a circular loiter over home and might never approach it closer than waypoint_radius - need extra check
        return (posControl.wpDistance <= navConfig()->general.waypoint_radius)
                || (posControl.wpDistance <= (navConfig()->fw.loiter_radius * 1.10f));  // 10% margin of desired circular loiter radius
    }
    else {
        return (posControl.wpDistance <= navConfig()->general.waypoint_radius);
    }
}

bool isWaypointReached(const navWaypointPosition_t * waypoint, const bool isWaypointHome)
{
    return isWaypointPositionReached(&waypoint->pos, isWaypointHome);
}

static void updateHomePositionCompatibility(void)
{
    geoConvertLocalToGeodetic(&GPS_home, &posControl.gpsOrigin, &posControl.rthState.homePosition.pos);
    GPS_distanceToHome = posControl.homeDistance * 0.01f;
    GPS_directionToHome = posControl.homeDirection * 0.01f;
}

// Backdoor for RTH estimator
float getFinalRTHAltitude(void)
{
    return posControl.rthState.rthFinalAltitude;
}

/*-----------------------------------------------------------
 * Reset home position to current position
 *-----------------------------------------------------------*/
static void updateDesiredRTHAltitude(void)
{
    if (ARMING_FLAG(ARMED)) {
        if (!((navGetStateFlags(posControl.navState) & NAV_AUTO_RTH)
          || ((navGetStateFlags(posControl.navState) & NAV_AUTO_WP) && posControl.waypointList[posControl.activeWaypointIndex].action == NAV_WP_ACTION_RTH))) {
            switch (navConfig()->general.flags.rth_alt_control_mode) {
                case NAV_RTH_NO_ALT:
                    posControl.rthState.rthInitialAltitude = posControl.actualState.abs.pos.z;
                    posControl.rthState.rthFinalAltitude = posControl.rthState.rthInitialAltitude;
                    break;

                case NAV_RTH_EXTRA_ALT: // Maintain current altitude + predefined safety margin
                    posControl.rthState.rthInitialAltitude = posControl.actualState.abs.pos.z + navConfig()->general.rth_altitude;
                    posControl.rthState.rthFinalAltitude = posControl.rthState.rthInitialAltitude;
                    break;

                case NAV_RTH_MAX_ALT:
                    posControl.rthState.rthInitialAltitude = MAX(posControl.rthState.rthInitialAltitude, posControl.actualState.abs.pos.z);
                    posControl.rthState.rthFinalAltitude = posControl.rthState.rthInitialAltitude;
                    break;

                case NAV_RTH_AT_LEAST_ALT:  // Climb to at least some predefined altitude above home
                    posControl.rthState.rthInitialAltitude = MAX(posControl.rthState.homePosition.pos.z + navConfig()->general.rth_altitude, posControl.actualState.abs.pos.z);
                    posControl.rthState.rthFinalAltitude = posControl.rthState.rthInitialAltitude;
                    break;

                case NAV_RTH_AT_LEAST_ALT_LINEAR_DESCENT:
                    posControl.rthState.rthInitialAltitude = MAX(posControl.rthState.homePosition.pos.z + navConfig()->general.rth_altitude, posControl.actualState.abs.pos.z);
                    posControl.rthState.rthFinalAltitude = posControl.rthState.homePosition.pos.z + navConfig()->general.rth_altitude;
                    break;

                case NAV_RTH_CONST_ALT:     // Climb/descend to predefined altitude above home
                default:
                    posControl.rthState.rthInitialAltitude = posControl.rthState.homePosition.pos.z + navConfig()->general.rth_altitude;
                    posControl.rthState.rthFinalAltitude = posControl.rthState.rthInitialAltitude;
            }
        }
    } else {
        posControl.rthState.rthInitialAltitude = posControl.actualState.abs.pos.z;
        posControl.rthState.rthFinalAltitude = posControl.actualState.abs.pos.z;
    }
}

/*-----------------------------------------------------------
 * RTH sanity test logic
 *-----------------------------------------------------------*/
void initializeRTHSanityChecker(const fpVector3_t * pos)
{
    const timeMs_t currentTimeMs = millis();

    posControl.rthSanityChecker.lastCheckTime = currentTimeMs;
    posControl.rthSanityChecker.initialPosition = *pos;
    posControl.rthSanityChecker.minimalDistanceToHome = calculateDistanceToDestination(&posControl.rthState.homePosition.pos);
}

bool validateRTHSanityChecker(void)
{
    const timeMs_t currentTimeMs = millis();
    bool checkResult = true;    // Between the checks return the "good" status

    // Ability to disable this
    if (navConfig()->general.rth_abort_threshold == 0) {
        return true;
    }

    // Check at 10Hz rate
    if ((currentTimeMs - posControl.rthSanityChecker.lastCheckTime) > 100) {
        const float currentDistanceToHome = calculateDistanceToDestination(&posControl.rthState.homePosition.pos);

        if (currentDistanceToHome < posControl.rthSanityChecker.minimalDistanceToHome) {
            posControl.rthSanityChecker.minimalDistanceToHome = currentDistanceToHome;
        }
        else if ((currentDistanceToHome - posControl.rthSanityChecker.minimalDistanceToHome) > navConfig()->general.rth_abort_threshold) {
            // If while doing RTH we got even farther away from home - RTH is doing something crazy
            checkResult = false;
        }

        posControl.rthSanityChecker.lastCheckTime = currentTimeMs;
    }

    return checkResult;
}

/*-----------------------------------------------------------
 * Reset home position to current position
 *-----------------------------------------------------------*/
void setHomePosition(const fpVector3_t * pos, int32_t yaw, navSetWaypointFlags_t useMask, navigationHomeFlags_t homeFlags)
{
    // XY-position
    if ((useMask & NAV_POS_UPDATE_XY) != 0) {
        posControl.rthState.homePosition.pos.x = pos->x;
        posControl.rthState.homePosition.pos.y = pos->y;
        if (homeFlags & NAV_HOME_VALID_XY) {
            posControl.rthState.homeFlags |= NAV_HOME_VALID_XY;
        } else {
            posControl.rthState.homeFlags &= ~NAV_HOME_VALID_XY;
        }
    }

    // Z-position
    if ((useMask & NAV_POS_UPDATE_Z) != 0) {
        posControl.rthState.homePosition.pos.z = pos->z;
        if (homeFlags & NAV_HOME_VALID_Z) {
            posControl.rthState.homeFlags |= NAV_HOME_VALID_Z;
        } else {
            posControl.rthState.homeFlags &= ~NAV_HOME_VALID_Z;
        }
    }

    // Heading
    if ((useMask & NAV_POS_UPDATE_HEADING) != 0) {
        // Heading
        posControl.rthState.homePosition.yaw = yaw;
        if (homeFlags & NAV_HOME_VALID_HEADING) {
            posControl.rthState.homeFlags |= NAV_HOME_VALID_HEADING;
        } else {
            posControl.rthState.homeFlags &= ~NAV_HOME_VALID_HEADING;
        }
    }

    posControl.homeDistance = 0;
    posControl.homeDirection = 0;

    // Update target RTH altitude as a waypoint above home
    updateDesiredRTHAltitude();

    updateHomePositionCompatibility();
    ENABLE_STATE(GPS_FIX_HOME);
}

static navigationHomeFlags_t navigationActualStateHomeValidity(void)
{
    navigationHomeFlags_t flags = 0;

    if (posControl.flags.estPosStatus >= EST_USABLE) {
        flags |= NAV_HOME_VALID_XY | NAV_HOME_VALID_Z;
    }

    if (posControl.flags.estHeadingStatus >= EST_USABLE) {
        flags |= NAV_HOME_VALID_HEADING;
    }

    return flags;
}

#if defined(USE_SAFE_HOME)

void checkSafeHomeState(bool shouldBeEnabled)
{
	if (navConfig()->general.flags.safehome_usage_mode == SAFEHOME_USAGE_OFF) {
		shouldBeEnabled = false;
	} else if (navConfig()->general.flags.safehome_usage_mode == SAFEHOME_USAGE_RTH_FS && shouldBeEnabled) {
		// if safehomes are only used with failsafe and we're trying to enable safehome
		// then enable the safehome only with failsafe
		shouldBeEnabled = posControl.flags.forcedRTHActivated;
	}
    // no safe homes found when arming or safehome feature in the correct state, then we don't need to do anything
	if (safehome_distance == 0 || (safehome_applied == shouldBeEnabled)) {
		return;
	}
    if (shouldBeEnabled) {
		// set home to safehome
        setHomePosition(&nearestSafeHome, 0, NAV_POS_UPDATE_XY | NAV_POS_UPDATE_Z | NAV_POS_UPDATE_HEADING, navigationActualStateHomeValidity());
		safehome_applied = true;
	} else {
		// set home to original arming point
        setHomePosition(&original_rth_home, 0, NAV_POS_UPDATE_XY | NAV_POS_UPDATE_Z | NAV_POS_UPDATE_HEADING, navigationActualStateHomeValidity());
		safehome_applied = false;
	}
	// if we've changed the home position, update the distance and direction
    updateHomePosition();
}

/***********************************************************
 *  See if there are any safehomes near where we are arming.
 *  If so, save the nearest one in case we need it later for RTH.
 **********************************************************/
bool findNearestSafeHome(void)
{
    safehome_index = -1;
    uint32_t nearest_safehome_distance = navConfig()->general.safehome_max_distance + 1;
    uint32_t distance_to_current;
    fpVector3_t currentSafeHome;
    gpsLocation_t shLLH;
    shLLH.alt = 0;
    for (uint8_t i = 0; i < MAX_SAFE_HOMES; i++) {
		if (!safeHomeConfig(i)->enabled)
		    continue;

        shLLH.lat = safeHomeConfig(i)->lat;
        shLLH.lon = safeHomeConfig(i)->lon;
        geoConvertGeodeticToLocal(&currentSafeHome, &posControl.gpsOrigin, &shLLH, GEO_ALT_RELATIVE);
        distance_to_current = calculateDistanceToDestination(&currentSafeHome);
        if (distance_to_current < nearest_safehome_distance) {
             // this safehome is the nearest so far - keep track of it.
             safehome_index = i;
             nearest_safehome_distance = distance_to_current;
             nearestSafeHome.x = currentSafeHome.x;
             nearestSafeHome.y = currentSafeHome.y;
             nearestSafeHome.z = currentSafeHome.z;
        }
    }
    if (safehome_index >= 0) {
		safehome_distance = nearest_safehome_distance;
    } else {
        safehome_distance = 0;
    }
    return safehome_distance > 0;
}
#endif

/*-----------------------------------------------------------
 * Update home position, calculate distance and bearing to home
 *-----------------------------------------------------------*/
void updateHomePosition(void)
{
    // Disarmed and have a valid position, constantly update home
    if (!ARMING_FLAG(ARMED)) {
        if (posControl.flags.estPosStatus >= EST_USABLE) {
            const navigationHomeFlags_t validHomeFlags = NAV_HOME_VALID_XY | NAV_HOME_VALID_Z;
            bool setHome = (posControl.rthState.homeFlags & validHomeFlags) != validHomeFlags;
            switch ((nav_reset_type_e)positionEstimationConfig()->reset_home_type) {
                case NAV_RESET_NEVER:
                    break;
                case NAV_RESET_ON_FIRST_ARM:
                    setHome |= !ARMING_FLAG(WAS_EVER_ARMED);
                    break;
                case NAV_RESET_ON_EACH_ARM:
                    setHome = true;
                    break;
            }
            if (setHome) {
#if defined(USE_SAFE_HOME)
                findNearestSafeHome();
#endif
                setHomePosition(&posControl.actualState.abs.pos, posControl.actualState.yaw, NAV_POS_UPDATE_XY | NAV_POS_UPDATE_Z | NAV_POS_UPDATE_HEADING, navigationActualStateHomeValidity());
                // save the current location in case it is replaced by a safehome or HOME_RESET
                original_rth_home.x = posControl.rthState.homePosition.pos.x;
                original_rth_home.y = posControl.rthState.homePosition.pos.y;
                original_rth_home.z = posControl.rthState.homePosition.pos.z;
            }
        }
    }
    else {
        static bool isHomeResetAllowed = false;

        // If pilot so desires he may reset home position to current position
        if (IS_RC_MODE_ACTIVE(BOXHOMERESET)) {
            if (isHomeResetAllowed && !FLIGHT_MODE(FAILSAFE_MODE) && !FLIGHT_MODE(NAV_RTH_MODE) && !FLIGHT_MODE(NAV_WP_MODE) && (posControl.flags.estPosStatus >= EST_USABLE)) {
                const navSetWaypointFlags_t homeUpdateFlags = STATE(GPS_FIX_HOME) ? (NAV_POS_UPDATE_XY | NAV_POS_UPDATE_HEADING) : (NAV_POS_UPDATE_XY | NAV_POS_UPDATE_Z | NAV_POS_UPDATE_HEADING);
                setHomePosition(&posControl.actualState.abs.pos, posControl.actualState.yaw, homeUpdateFlags, navigationActualStateHomeValidity());
                isHomeResetAllowed = false;
            }
        }
        else {
            isHomeResetAllowed = true;
        }

        // Update distance and direction to home if armed (home is not updated when armed)
        if (STATE(GPS_FIX_HOME)) {
            fpVector3_t * tmpHomePos = rthGetHomeTargetPosition(RTH_HOME_FINAL_LAND);
            posControl.homeDistance = calculateDistanceToDestination(tmpHomePos);
            posControl.homeDirection = calculateBearingToDestination(tmpHomePos);
            updateHomePositionCompatibility();
        }
    }
}

/* -----------------------------------------------------------
 * Override RTH preset altitude and Climb First option
 * using Pitch/Roll stick held for > 1 seconds
 * Climb First override limited to Fixed Wing only
 *-----------------------------------------------------------*/
static bool rthAltControlStickOverrideCheck(unsigned axis)
{
    if (!navConfig()->general.flags.rth_alt_control_override || posControl.flags.forcedRTHActivated || (axis == ROLL && STATE(MULTIROTOR))) {
        return false;
    }
    static timeMs_t rthOverrideStickHoldStartTime[2];

    if (rxGetChannelValue(axis) > rxConfig()->maxcheck) {
        timeDelta_t holdTime = millis() - rthOverrideStickHoldStartTime[axis];

        if (!rthOverrideStickHoldStartTime[axis]) {
            rthOverrideStickHoldStartTime[axis] = millis();
        } else if (ABS(1500 - holdTime) < 500) {    // 1s delay to activate, activation duration limited to 1 sec
            if (axis == PITCH) {           // PITCH down to override preset altitude reset to current altitude
                posControl.rthState.rthInitialAltitude = posControl.actualState.abs.pos.z;
                posControl.rthState.rthFinalAltitude = posControl.rthState.rthInitialAltitude;
                return true;
            } else if (axis == ROLL) {     // ROLL right to override climb first
                return true;
            }
        }
    } else {
        rthOverrideStickHoldStartTime[axis] = 0;
    }

    return false;
}

/*-----------------------------------------------------------
 * Update flight statistics
 *-----------------------------------------------------------*/
static void updateNavigationFlightStatistics(void)
{
    static timeMs_t previousTimeMs = 0;
    const timeMs_t currentTimeMs = millis();
    const timeDelta_t timeDeltaMs = currentTimeMs - previousTimeMs;
    previousTimeMs = currentTimeMs;

    if (ARMING_FLAG(ARMED)) {
        posControl.totalTripDistance += posControl.actualState.velXY * MS2S(timeDeltaMs);
    }
}

uint32_t getTotalTravelDistance(void)
{
    return lrintf(posControl.totalTripDistance);
}

/*-----------------------------------------------------------
 * Calculate platform-specific hold position (account for deceleration)
 *-----------------------------------------------------------*/
void calculateInitialHoldPosition(fpVector3_t * pos)
{
    if (STATE(FIXED_WING_LEGACY)) { // FIXED_WING_LEGACY
        calculateFixedWingInitialHoldPosition(pos);
    }
    else {
        calculateMulticopterInitialHoldPosition(pos);
    }
}

/*-----------------------------------------------------------
 * Set active XYZ-target and desired heading
 *-----------------------------------------------------------*/
void setDesiredPosition(const fpVector3_t * pos, int32_t yaw, navSetWaypointFlags_t useMask)
{
    // XY-position update is allowed only when not braking in NAV_CRUISE_BRAKING
    if ((useMask & NAV_POS_UPDATE_XY) != 0 && !STATE(NAV_CRUISE_BRAKING)) {
        posControl.desiredState.pos.x = pos->x;
        posControl.desiredState.pos.y = pos->y;
    }

    // Z-position
    if ((useMask & NAV_POS_UPDATE_Z) != 0) {
        updateClimbRateToAltitudeController(0, ROC_TO_ALT_RESET);   // Reset RoC/RoD -> altitude controller
        posControl.desiredState.pos.z = pos->z;
    }

    // Heading
    if ((useMask & NAV_POS_UPDATE_HEADING) != 0) {
        // Heading
        posControl.desiredState.yaw = yaw;
    }
    else if ((useMask & NAV_POS_UPDATE_BEARING) != 0) {
        posControl.desiredState.yaw = calculateBearingToDestination(pos);
    }
    else if ((useMask & NAV_POS_UPDATE_BEARING_TAIL_FIRST) != 0) {
        posControl.desiredState.yaw = wrap_36000(calculateBearingToDestination(pos) - 18000);
    }
}

void calculateFarAwayTarget(fpVector3_t * farAwayPos, int32_t yaw, int32_t distance)
{
    farAwayPos->x = navGetCurrentActualPositionAndVelocity()->pos.x + distance * cos_approx(CENTIDEGREES_TO_RADIANS(yaw));
    farAwayPos->y = navGetCurrentActualPositionAndVelocity()->pos.y + distance * sin_approx(CENTIDEGREES_TO_RADIANS(yaw));
    farAwayPos->z = navGetCurrentActualPositionAndVelocity()->pos.z;
}

void calculateNewCruiseTarget(fpVector3_t * origin, int32_t yaw, int32_t distance)
{
    origin->x = origin->x + distance * cos_approx(CENTIDEGREES_TO_RADIANS(yaw));
    origin->y = origin->y + distance * sin_approx(CENTIDEGREES_TO_RADIANS(yaw));
    origin->z = origin->z;
}

/*-----------------------------------------------------------
 * NAV land detector
 *-----------------------------------------------------------*/
void resetLandingDetector(void)
{
    if (STATE(FIXED_WING_LEGACY)) { // FIXED_WING_LEGACY
        resetFixedWingLandingDetector();
    }
    else {
        resetMulticopterLandingDetector();
    }
}

bool isLandingDetected(void)
{
    bool landingDetected;

    if (STATE(FIXED_WING_LEGACY)) { // FIXED_WING_LEGACY
        landingDetected = isFixedWingLandingDetected();
    }
    else {
        landingDetected = isMulticopterLandingDetected();
    }

    return landingDetected;
}

/*-----------------------------------------------------------
 * Z-position controller
 *-----------------------------------------------------------*/
void updateClimbRateToAltitudeController(float desiredClimbRate, climbRateToAltitudeControllerMode_e mode)
{
    static timeUs_t lastUpdateTimeUs;
    timeUs_t currentTimeUs = micros();

    // Terrain following uses different altitude measurement
    const float altitudeToUse = navGetCurrentActualPositionAndVelocity()->pos.z;

    if (mode == ROC_TO_ALT_RESET) {
        lastUpdateTimeUs = currentTimeUs;
        posControl.desiredState.pos.z = altitudeToUse;
    }
    else {

        /*
         * If max altitude is set, reset climb rate if altitude is reached and climb rate is > 0
         * In other words, when altitude is reached, allow it only to shrink
         */
        if (navConfig()->general.max_altitude > 0 &&
            altitudeToUse >= navConfig()->general.max_altitude &&
            desiredClimbRate > 0
        ) {
            desiredClimbRate = 0;
        }

        if (STATE(FIXED_WING_LEGACY)) {
            // Fixed wing climb rate controller is open-loop. We simply move the known altitude target
            float timeDelta = US2S(currentTimeUs - lastUpdateTimeUs);

            if (timeDelta <= HZ2S(MIN_POSITION_UPDATE_RATE_HZ)) {
                posControl.desiredState.pos.z += desiredClimbRate * timeDelta;
                posControl.desiredState.pos.z = constrainf(posControl.desiredState.pos.z, altitudeToUse - 500, altitudeToUse + 500);    // FIXME: calculate sanity limits in a smarter way
            }
        }
        else {
            // Multicopter climb-rate control is closed-loop, it's possible to directly calculate desired altitude setpoint to yield the required RoC/RoD
            posControl.desiredState.pos.z = altitudeToUse + (desiredClimbRate / posControl.pids.pos[Z].param.kP);
        }

        lastUpdateTimeUs = currentTimeUs;
    }
}

static void resetAltitudeController(bool useTerrainFollowing)
{
    // Set terrain following flag
    posControl.flags.isTerrainFollowEnabled = useTerrainFollowing;

    if (STATE(FIXED_WING_LEGACY)) {
        resetFixedWingAltitudeController();
    }
    else {
        resetMulticopterAltitudeController();
    }
}

static void setupAltitudeController(void)
{
    if (STATE(FIXED_WING_LEGACY)) {
        setupFixedWingAltitudeController();
    }
    else {
        setupMulticopterAltitudeController();
    }
}

static bool adjustAltitudeFromRCInput(void)
{
    if (STATE(FIXED_WING_LEGACY)) {
        return adjustFixedWingAltitudeFromRCInput();
    }
    else {
        return adjustMulticopterAltitudeFromRCInput();
    }
}

/*-----------------------------------------------------------
 * Jump Counter support functions
 *-----------------------------------------------------------*/
static void setupJumpCounters(void)
{
    for (uint8_t wp = 0; wp < posControl.waypointCount ; wp++) {
        if (posControl.waypointList[wp].action == NAV_WP_ACTION_JUMP){
            posControl.waypointList[wp].p3 = posControl.waypointList[wp].p2;
        }
    }
}

static void resetJumpCounter(void)
{
        // reset the volatile counter from the set / static value
    posControl.waypointList[posControl.activeWaypointIndex].p3 =
        posControl.waypointList[posControl.activeWaypointIndex].p2;
}

static void clearJumpCounters(void)
{
    for (uint8_t wp = 0; wp < posControl.waypointCount ; wp++) {
        if (posControl.waypointList[wp].action == NAV_WP_ACTION_JUMP) {
            posControl.waypointList[wp].p3 = 0;
        }
    }
}



/*-----------------------------------------------------------
 * Heading controller (pass-through to MAG mode)
 *-----------------------------------------------------------*/
static void resetHeadingController(void)
{
    if (STATE(FIXED_WING_LEGACY)) {
        resetFixedWingHeadingController();
    }
    else {
        resetMulticopterHeadingController();
    }
}

static bool adjustHeadingFromRCInput(void)
{
    if (STATE(FIXED_WING_LEGACY)) {
        return adjustFixedWingHeadingFromRCInput();
    }
    else {
        return adjustMulticopterHeadingFromRCInput();
    }
}

/*-----------------------------------------------------------
 * XY Position controller
 *-----------------------------------------------------------*/
static void resetPositionController(void)
{
    if (STATE(FIXED_WING_LEGACY)) {
        resetFixedWingPositionController();
    }
    else {
        resetMulticopterPositionController();
        resetMulticopterBrakingMode();
    }
}

static bool adjustPositionFromRCInput(void)
{
    bool retValue;

    if (STATE(FIXED_WING_LEGACY)) {
        retValue = adjustFixedWingPositionFromRCInput();
    }
    else {

        const int16_t rcPitchAdjustment = applyDeadbandRescaled(rcCommand[PITCH], rcControlsConfig()->pos_hold_deadband, -500, 500);
        const int16_t rcRollAdjustment = applyDeadbandRescaled(rcCommand[ROLL], rcControlsConfig()->pos_hold_deadband, -500, 500);

        retValue = adjustMulticopterPositionFromRCInput(rcPitchAdjustment, rcRollAdjustment);
    }

    return retValue;
}

/*-----------------------------------------------------------
 * WP controller
 *-----------------------------------------------------------*/
void resetGCSFlags(void)
{
    posControl.flags.isGCSAssistedNavigationReset = false;
    posControl.flags.isGCSAssistedNavigationEnabled = false;
}

void getWaypoint(uint8_t wpNumber, navWaypoint_t * wpData)
{
    /* Default waypoint to send */
    wpData->action = NAV_WP_ACTION_RTH;
    wpData->lat = 0;
    wpData->lon = 0;
    wpData->alt = 0;
    wpData->p1 = 0;
    wpData->p2 = 0;
    wpData->p3 = 0;
    wpData->flag = NAV_WP_FLAG_LAST;

    // WP #0 - special waypoint - HOME
    if (wpNumber == 0) {
        if (STATE(GPS_FIX_HOME)) {
            wpData->lat = GPS_home.lat;
            wpData->lon = GPS_home.lon;
            wpData->alt = GPS_home.alt;
        }
    }
    // WP #255 - special waypoint - directly get actualPosition
    else if (wpNumber == 255) {
        gpsLocation_t wpLLH;

        geoConvertLocalToGeodetic(&wpLLH, &posControl.gpsOrigin, &navGetCurrentActualPositionAndVelocity()->pos);

        wpData->lat = wpLLH.lat;
        wpData->lon = wpLLH.lon;
        wpData->alt = wpLLH.alt;
    }
    // WP #254 - special waypoint - get desiredPosition that was set by ground control station if in 3D-guided mode
    else if (wpNumber == 254) {
        navigationFSMStateFlags_t navStateFlags = navGetStateFlags(posControl.navState);

        if ((posControl.gpsOrigin.valid) && (navStateFlags & NAV_CTL_ALT) && (navStateFlags & NAV_CTL_POS)) {
            gpsLocation_t wpLLH;

            geoConvertLocalToGeodetic(&wpLLH, &posControl.gpsOrigin, &posControl.desiredState.pos);

            wpData->lat = wpLLH.lat;
            wpData->lon = wpLLH.lon;
            wpData->alt = wpLLH.alt;
        }
    }
    // WP #1 - #60 - common waypoints - pre-programmed mission
    else if ((wpNumber >= 1) && (wpNumber <= NAV_MAX_WAYPOINTS)) {
        if (wpNumber <= posControl.waypointCount) {
            *wpData = posControl.waypointList[wpNumber - 1];
            if(wpData->action == NAV_WP_ACTION_JUMP) {
                wpData->p1 += 1; // make WP # (vice index)
            }

        }
    }
}

void setWaypoint(uint8_t wpNumber, const navWaypoint_t * wpData)
{
    gpsLocation_t wpLLH;
    navWaypointPosition_t wpPos;

    // Pre-fill structure to convert to local coordinates
    wpLLH.lat = wpData->lat;
    wpLLH.lon = wpData->lon;
    wpLLH.alt = wpData->alt;

    // WP #0 - special waypoint - HOME
    if ((wpNumber == 0) && ARMING_FLAG(ARMED) && (posControl.flags.estPosStatus >= EST_USABLE) && posControl.gpsOrigin.valid && posControl.flags.isGCSAssistedNavigationEnabled) {
        // Forcibly set home position. Note that this is only valid if already armed, otherwise home will be reset instantly
        geoConvertGeodeticToLocal(&wpPos.pos, &posControl.gpsOrigin, &wpLLH, GEO_ALT_RELATIVE);
        setHomePosition(&wpPos.pos, 0, NAV_POS_UPDATE_XY | NAV_POS_UPDATE_Z | NAV_POS_UPDATE_HEADING, NAV_HOME_VALID_ALL);
    }
    // WP #255 - special waypoint - directly set desiredPosition
    // Only valid when armed and in poshold mode
    else if ((wpNumber == 255) && (wpData->action == NAV_WP_ACTION_WAYPOINT) &&
             ARMING_FLAG(ARMED) && (posControl.flags.estPosStatus == EST_TRUSTED) && posControl.gpsOrigin.valid && posControl.flags.isGCSAssistedNavigationEnabled &&
             (posControl.navState == NAV_STATE_POSHOLD_3D_IN_PROGRESS)) {
        // Convert to local coordinates
        geoConvertGeodeticToLocal(&wpPos.pos, &posControl.gpsOrigin, &wpLLH, GEO_ALT_RELATIVE);

        navSetWaypointFlags_t waypointUpdateFlags = NAV_POS_UPDATE_XY;

        // If we received global altitude == 0, use current altitude
        if (wpData->alt != 0) {
            waypointUpdateFlags |= NAV_POS_UPDATE_Z;
        }

        if (wpData->p1 > 0 && wpData->p1 < 360) {
            waypointUpdateFlags |= NAV_POS_UPDATE_HEADING;
        }

        setDesiredPosition(&wpPos.pos, DEGREES_TO_CENTIDEGREES(wpData->p1), waypointUpdateFlags);
    }
    // WP #1 - #NAV_MAX_WAYPOINTS - common waypoints - pre-programmed mission
    else if ((wpNumber >= 1) && (wpNumber <= NAV_MAX_WAYPOINTS) && !ARMING_FLAG(ARMED)) {
        if (wpData->action == NAV_WP_ACTION_WAYPOINT || wpData->action == NAV_WP_ACTION_JUMP || wpData->action == NAV_WP_ACTION_RTH || wpData->action == NAV_WP_ACTION_HOLD_TIME || wpData->action == NAV_WP_ACTION_LAND || wpData->action == NAV_WP_ACTION_SET_POI || wpData->action == NAV_WP_ACTION_SET_HEAD ) {
            // Only allow upload next waypoint (continue upload mission) or first waypoint (new mission)
            static int8_t nonGeoWaypointCount = 0;

            if (wpNumber == (posControl.waypointCount + 1) || wpNumber == 1) {
                if (wpNumber == 1) {
                    resetWaypointList();
                }
                posControl.waypointList[wpNumber - 1] = *wpData;
                if(wpData->action == NAV_WP_ACTION_SET_POI || wpData->action == NAV_WP_ACTION_SET_HEAD || wpData->action == NAV_WP_ACTION_JUMP) {
                    nonGeoWaypointCount += 1;
                    if(wpData->action == NAV_WP_ACTION_JUMP) {
                        posControl.waypointList[wpNumber - 1].p1 -= 1; // make index (vice WP #)
                    }
                }

                posControl.waypointCount = wpNumber;
                posControl.waypointListValid = (wpData->flag == NAV_WP_FLAG_LAST);
                posControl.geoWaypointCount = posControl.waypointCount - nonGeoWaypointCount;
                if (posControl.waypointListValid) {
                    nonGeoWaypointCount = 0;
                }
            }
        }
    }
}

void resetWaypointList(void)
{
    /* Can only reset waypoint list if not armed */
    if (!ARMING_FLAG(ARMED)) {
        posControl.waypointCount = 0;
        posControl.waypointListValid = false;
        posControl.geoWaypointCount = 0;
        posControl.loadedMultiMissionIndex = 0;
        posControl.loadedMultiMissionStartWP = 0;
        posControl.loadedMultiMissionWPCount = 0;
    }
}

bool isWaypointListValid(void)
{
    return posControl.waypointListValid;
}

int getWaypointCount(void)
{
    return posControl.waypointCount;
}

void selectMultiMissionIndex(int8_t increment)
{
    if (posControl.multiMissionCount > 1) {     // stick selection only active when multi mission loaded
        navConfigMutable()->general.waypoint_multi_mission_index = constrain(navConfigMutable()->general.waypoint_multi_mission_index + increment, 0, posControl.multiMissionCount);
    }
}

void setMultiMissionOnArm(void)
{
    if (posControl.multiMissionCount > 1 && posControl.loadedMultiMissionWPCount) {
        posControl.waypointCount = posControl.loadedMultiMissionWPCount;

        for (int8_t i = 0; i < NAV_MAX_WAYPOINTS; i++) {
            posControl.waypointList[i] = posControl.waypointList[i + posControl.loadedMultiMissionStartWP];
            if (i == posControl.waypointCount - 1) {
                break;
            }
        }

        posControl.loadedMultiMissionStartWP = 0;
        posControl.loadedMultiMissionWPCount = 0;
    }
}

bool checkMissionCount(int8_t waypoint)
{
    if (nonVolatileWaypointList(waypoint)->flag == NAV_WP_FLAG_LAST) {
        posControl.multiMissionCount += 1;  // count up no missions in multi mission WP file
        if (waypoint != NAV_MAX_WAYPOINTS - 1) {
            return (nonVolatileWaypointList(waypoint + 1)->flag == NAV_WP_FLAG_LAST &&
                    nonVolatileWaypointList(waypoint + 1)->action ==NAV_WP_ACTION_RTH);
            // end of multi mission file if successive NAV_WP_FLAG_LAST and default action (RTH)
        }
    }
    return false;
}

#ifdef NAV_NON_VOLATILE_WAYPOINT_STORAGE
bool loadNonVolatileWaypointList(bool clearIfLoaded)
{
<<<<<<< HEAD
    if (ARMING_FLAG(ARMED) || posControl.wpPlannerActiveWPIndex)    // prevent EEPROM load if mission planner WP count > 0
=======
    /* multi_mission_index 0 only used for non NVM missions - don't load */
    if (ARMING_FLAG(ARMED) || !navConfig()->general.waypoint_multi_mission_index) {
>>>>>>> 264955ba
        return false;
    }

    // if forced and waypoints are already loaded, just unload them.
    if (clearIfLoaded && posControl.waypointCount > 0) {
        resetWaypointList();
        return false;
    }

    /* Reset multi mission index to 1 if exceeds number of available missions */
    if (navConfig()->general.waypoint_multi_mission_index > posControl.multiMissionCount) {
        navConfigMutable()->general.waypoint_multi_mission_index = 1;
    }
    posControl.multiMissionCount = 0;
    posControl.loadedMultiMissionWPCount = 0;
    int8_t loadedMultiMissionGeoWPCount;

    for (int i = 0; i < NAV_MAX_WAYPOINTS; i++) {
        setWaypoint(i + 1, nonVolatileWaypointList(i));

        /* store details of selected mission */
        if ((posControl.multiMissionCount + 1 == navConfig()->general.waypoint_multi_mission_index)) {
            // mission start WP
            if (posControl.loadedMultiMissionWPCount == 0) {
                posControl.loadedMultiMissionWPCount = 1;   // start marker only, value here unimportant (but not 0)
                posControl.loadedMultiMissionStartWP = i;
                loadedMultiMissionGeoWPCount = posControl.geoWaypointCount;
            }
            // mission end WP
            if (posControl.waypointList[i].flag == NAV_WP_FLAG_LAST) {
                posControl.loadedMultiMissionWPCount = i - posControl.loadedMultiMissionStartWP + 1;
                loadedMultiMissionGeoWPCount = posControl.geoWaypointCount - loadedMultiMissionGeoWPCount + 1;
            }
        }

        /* count up number of missions */
        if (checkMissionCount(i)) {
            break;
        }
    }

    posControl.geoWaypointCount = loadedMultiMissionGeoWPCount;
    posControl.loadedMultiMissionIndex = posControl.multiMissionCount ? navConfig()->general.waypoint_multi_mission_index : 0;

    /* Mission sanity check failed - reset the list
     * Also reset if no selected mission loaded (shouldn't happen) */
    if (!posControl.waypointListValid || !posControl.loadedMultiMissionWPCount) {
        resetWaypointList();
    }

    return posControl.waypointListValid;
}

bool saveNonVolatileWaypointList(void)
{
    if (ARMING_FLAG(ARMED) || !posControl.waypointListValid)
        return false;

    for (int i = 0; i < NAV_MAX_WAYPOINTS; i++) {
        getWaypoint(i + 1, nonVolatileWaypointListMutable(i));
    }

    navConfigMutable()->general.waypoint_multi_mission_index = 1;    // reset selected mission to 1 when new entries saved
    saveConfigAndNotify();

    return true;
}
#endif

#if defined(USE_SAFE_HOME)

void resetSafeHomes(void)
{
    memset(safeHomeConfigMutable(0), 0, sizeof(navSafeHome_t) * MAX_SAFE_HOMES);
}
#endif

static void mapWaypointToLocalPosition(fpVector3_t * localPos, const navWaypoint_t * waypoint, geoAltitudeConversionMode_e altConv)
{
    gpsLocation_t wpLLH;

    /* Default to home position if lat & lon = 0 or HOME flag set
     * Applicable to WAYPOINT, HOLD_TIME & LANDING WP types */
    if ((waypoint->lat == 0 && waypoint->lon == 0) || waypoint->flag == NAV_WP_FLAG_HOME) {
        wpLLH.lat = GPS_home.lat;
        wpLLH.lon = GPS_home.lon;
    } else {
        wpLLH.lat = waypoint->lat;
        wpLLH.lon = waypoint->lon;
    }
    wpLLH.alt = waypoint->alt;

    geoConvertGeodeticToLocal(localPos, &posControl.gpsOrigin, &wpLLH, altConv);
}

static void calculateAndSetActiveWaypointToLocalPosition(const fpVector3_t * pos)
{
    posControl.activeWaypoint.pos = *pos;

    // Calculate initial bearing towards waypoint and store it in waypoint yaw parameter (this will further be used to detect missed waypoints)
    posControl.activeWaypoint.yaw = calculateBearingToDestination(pos);

    // Set desired position to next waypoint (XYZ-controller)
    setDesiredPosition(&posControl.activeWaypoint.pos, posControl.activeWaypoint.yaw, NAV_POS_UPDATE_XY | NAV_POS_UPDATE_Z | NAV_POS_UPDATE_HEADING);
}

geoAltitudeConversionMode_e waypointMissionAltConvMode(geoAltitudeDatumFlag_e datumFlag)
{
    return datumFlag == NAV_WP_MSL_DATUM ? GEO_ALT_ABSOLUTE : GEO_ALT_RELATIVE;
}

static void calculateAndSetActiveWaypoint(const navWaypoint_t * waypoint)
{
    fpVector3_t localPos;
    mapWaypointToLocalPosition(&localPos, waypoint, waypointMissionAltConvMode(waypoint->p3));
    calculateAndSetActiveWaypointToLocalPosition(&localPos);
}

/**
 * Returns TRUE if we are in WP mode and executing last waypoint on the list, or in RTH mode, or in PH mode
 *  In RTH mode our only and last waypoint is home
 *  In PH mode our waypoint is hold position */
bool isApproachingLastWaypoint(void)
{
    if (navGetStateFlags(posControl.navState) & NAV_AUTO_WP) {
        if (posControl.waypointCount == 0) {
            /* No waypoints */
            return true;
        }
        else if ((posControl.activeWaypointIndex == (posControl.waypointCount - 1)) ||
                 (posControl.waypointList[posControl.activeWaypointIndex].flag == NAV_WP_FLAG_LAST)) {
            return true;
        }
        else {
            return false;
        }
    }
    else if (navGetStateFlags(posControl.navState) & NAV_CTL_POS) {
        // If POS controller is active we are in Poshold or RTH mode - assume last waypoint
        return true;
    }
    else {
        return false;
    }
}

bool isWaypointWait(void)
{
    return NAV_Status.state == MW_NAV_STATE_HOLD_TIMED;
}

float getActiveWaypointSpeed(void)
{
    if (posControl.flags.isAdjustingPosition) {
        // In manual control mode use different cap for speed
        return navConfig()->general.max_manual_speed;
    }
    else {
        uint16_t waypointSpeed = navConfig()->general.auto_speed;

        if (navGetStateFlags(posControl.navState) & NAV_AUTO_WP) {
            if (posControl.waypointCount > 0 && (posControl.waypointList[posControl.activeWaypointIndex].action == NAV_WP_ACTION_WAYPOINT || posControl.waypointList[posControl.activeWaypointIndex].action == NAV_WP_ACTION_HOLD_TIME || posControl.waypointList[posControl.activeWaypointIndex].action == NAV_WP_ACTION_LAND)) {
                float wpSpecificSpeed = 0.0f;
                if(posControl.waypointList[posControl.activeWaypointIndex].action == NAV_WP_ACTION_HOLD_TIME)
                    wpSpecificSpeed = posControl.waypointList[posControl.activeWaypointIndex].p2; // P1 is hold time
                else
                    wpSpecificSpeed = posControl.waypointList[posControl.activeWaypointIndex].p1; // default case

                if (wpSpecificSpeed >= 50.0f && wpSpecificSpeed <= navConfig()->general.max_auto_speed) {
                    waypointSpeed = wpSpecificSpeed;
                } else if (wpSpecificSpeed > navConfig()->general.max_auto_speed) {
                    waypointSpeed = navConfig()->general.max_auto_speed;
                }
            }
        }

        return waypointSpeed;
    }
}

/*-----------------------------------------------------------
 * Process adjustments to alt, pos and yaw controllers
 *-----------------------------------------------------------*/
static void processNavigationRCAdjustments(void)
{
    /* Process pilot's RC input. Disable all pilot's input when in FAILSAFE_MODE */
    navigationFSMStateFlags_t navStateFlags = navGetStateFlags(posControl.navState);
    if ((navStateFlags & NAV_RC_ALT) && (!FLIGHT_MODE(FAILSAFE_MODE))) {
        posControl.flags.isAdjustingAltitude = adjustAltitudeFromRCInput();
    }
    else {
        posControl.flags.isAdjustingAltitude = false;
    }

    if (navStateFlags & NAV_RC_POS) {
        if (!FLIGHT_MODE(FAILSAFE_MODE)) {
            posControl.flags.isAdjustingPosition = adjustPositionFromRCInput();
        }
        else {
            if (!STATE(FIXED_WING_LEGACY)) {
                resetMulticopterBrakingMode();
            }
        }
    }
    else {
        posControl.flags.isAdjustingPosition = false;
    }

    if ((navStateFlags & NAV_RC_YAW) && (!FLIGHT_MODE(FAILSAFE_MODE))) {
        posControl.flags.isAdjustingHeading = adjustHeadingFromRCInput();
    }
    else {
        posControl.flags.isAdjustingHeading = false;
    }
}

/*-----------------------------------------------------------
 * A main function to call position controllers at loop rate
 *-----------------------------------------------------------*/
void applyWaypointNavigationAndAltitudeHold(void)
{
    const timeUs_t currentTimeUs = micros();

    //Updata blackbox data
    navFlags = 0;
    if (posControl.flags.estAltStatus == EST_TRUSTED)       navFlags |= (1 << 0);
    if (posControl.flags.estAglStatus == EST_TRUSTED)       navFlags |= (1 << 1);
    if (posControl.flags.estPosStatus == EST_TRUSTED)       navFlags |= (1 << 2);
    if (posControl.flags.isTerrainFollowEnabled)            navFlags |= (1 << 3);
#if defined(NAV_GPS_GLITCH_DETECTION)
    if (isGPSGlitchDetected())                              navFlags |= (1 << 4);
#endif
    if (posControl.flags.estHeadingStatus == EST_TRUSTED)   navFlags |= (1 << 5);

    // Reset all navigation requests - NAV controllers will set them if necessary
    DISABLE_STATE(NAV_MOTOR_STOP_OR_IDLE);

    // No navigation when disarmed
    if (!ARMING_FLAG(ARMED)) {
        // If we are disarmed, abort forced RTH or Emergency Landing
        posControl.flags.forcedRTHActivated = false;
        posControl.flags.forcedEmergLandingActivated = false;
        //  ensure WP missions always restart from first waypoint after disarm
        posControl.activeWaypointIndex = 0;
        return;
    }

    /* Reset flags */
    posControl.flags.horizontalPositionDataConsumed = 0;
    posControl.flags.verticalPositionDataConsumed = 0;

    /* Process controllers */
    navigationFSMStateFlags_t navStateFlags = navGetStateFlags(posControl.navState);
    if (STATE(ROVER) || STATE(BOAT)) {
        applyRoverBoatNavigationController(navStateFlags, currentTimeUs);
    } else if (STATE(FIXED_WING_LEGACY)) {
        applyFixedWingNavigationController(navStateFlags, currentTimeUs);
    }
    else {
        applyMulticopterNavigationController(navStateFlags, currentTimeUs);
    }

    /* Consume position data */
    if (posControl.flags.horizontalPositionDataConsumed)
        posControl.flags.horizontalPositionDataNew = false;

    if (posControl.flags.verticalPositionDataConsumed)
        posControl.flags.verticalPositionDataNew = false;

    //Update blackbox data
    if (posControl.flags.isAdjustingPosition)       navFlags |= (1 << 6);
    if (posControl.flags.isAdjustingAltitude)       navFlags |= (1 << 7);
    if (posControl.flags.isAdjustingHeading)        navFlags |= (1 << 8);

    navTargetPosition[X] = lrintf(posControl.desiredState.pos.x);
    navTargetPosition[Y] = lrintf(posControl.desiredState.pos.y);
    navTargetPosition[Z] = lrintf(posControl.desiredState.pos.z);
}

/*-----------------------------------------------------------
 * Set CF's FLIGHT_MODE from current NAV_MODE
 *-----------------------------------------------------------*/
void switchNavigationFlightModes(void)
{
    const flightModeFlags_e enabledNavFlightModes = navGetMappedFlightModes(posControl.navState);
    const flightModeFlags_e disabledFlightModes = (NAV_ALTHOLD_MODE | NAV_RTH_MODE | NAV_POSHOLD_MODE | NAV_WP_MODE | NAV_LAUNCH_MODE | NAV_COURSE_HOLD_MODE) & (~enabledNavFlightModes);
    DISABLE_FLIGHT_MODE(disabledFlightModes);
    ENABLE_FLIGHT_MODE(enabledNavFlightModes);
}

/*-----------------------------------------------------------
 * desired NAV_MODE from combination of FLIGHT_MODE flags
 *-----------------------------------------------------------*/
static bool canActivateAltHoldMode(void)
{
    return (posControl.flags.estAltStatus >= EST_USABLE);
}

static bool canActivatePosHoldMode(void)
{
    return (posControl.flags.estPosStatus >= EST_USABLE) && (posControl.flags.estVelStatus == EST_TRUSTED) && (posControl.flags.estHeadingStatus >= EST_USABLE);
}

static bool canActivateNavigationModes(void)
{
    return (posControl.flags.estPosStatus == EST_TRUSTED) && (posControl.flags.estVelStatus == EST_TRUSTED) && (posControl.flags.estHeadingStatus >= EST_USABLE);
}

static bool isWaypointMissionValid(void)
{
    return posControl.waypointListValid && (posControl.waypointCount > 0);
}

static navigationFSMEvent_t selectNavEventFromBoxModeInput(void)
{
    static bool canActivateWaypoint = false;
    static bool canActivateLaunchMode = false;

    //We can switch modes only when ARMED
    if (ARMING_FLAG(ARMED)) {
        // Ask failsafe system if we can use navigation system
        if (failsafeBypassNavigation()) {
            return NAV_FSM_EVENT_SWITCH_TO_IDLE;
        }

        // Flags if we can activate certain nav modes (check if we have required sensors and they provide valid data)
        const bool canActivateAltHold    = canActivateAltHoldMode();
        const bool canActivatePosHold    = canActivatePosHoldMode();
        const bool canActivateNavigation = canActivateNavigationModes();
        const bool isExecutingRTH        = navGetStateFlags(posControl.navState) & NAV_AUTO_RTH;
        checkSafeHomeState(isExecutingRTH || posControl.flags.forcedRTHActivated);

        /* Emergency landing triggered by failsafe when Failsafe procedure set to Landing */
        if (posControl.flags.forcedEmergLandingActivated) {
            return NAV_FSM_EVENT_SWITCH_TO_EMERGENCY_LANDING;
        }

        /* Keep Emergency landing mode active once triggered. Is cancelled when landing in progress if position sensors working again.
         * If failsafe not active landing also cancelled if WP or RTH deselected or if Manual or Althold modes selected.
         * Remains active if landing finished regardless of sensor status or flight mode selection */
        bool autonomousNavNotPossible = !(canActivateNavigation && canActivateAltHold && STATE(GPS_FIX_HOME));
        bool emergLandingCancel = IS_RC_MODE_ACTIVE(BOXMANUAL) || (IS_RC_MODE_ACTIVE(BOXNAVALTHOLD) && canActivateAltHold) ||
                                  !(IS_RC_MODE_ACTIVE(BOXNAVWP) || IS_RC_MODE_ACTIVE(BOXNAVRTH));

        if (navigationIsExecutingAnEmergencyLanding()) {
            if (autonomousNavNotPossible && (!emergLandingCancel || FLIGHT_MODE(FAILSAFE_MODE))) {
                return NAV_FSM_EVENT_SWITCH_TO_EMERGENCY_LANDING;
            }
        }

        // Keep canActivateWaypoint flag at FALSE if there is no mission loaded
        // Also block WP mission if we are executing RTH
        if (!isWaypointMissionValid() || isExecutingRTH) {
            canActivateWaypoint = false;
        }

        // LAUNCH mode has priority over any other NAV mode
        if (STATE(FIXED_WING_LEGACY)) {
            if (isNavLaunchEnabled()) {     // FIXME: Only available for fixed wing aircrafts now
                if (canActivateLaunchMode) {
                    canActivateLaunchMode = false;
                    return NAV_FSM_EVENT_SWITCH_TO_LAUNCH;
                }
                else if FLIGHT_MODE(NAV_LAUNCH_MODE) {
                    // Make sure we don't bail out to IDLE
                    return NAV_FSM_EVENT_NONE;
                }
            }
            else {
                // If we were in LAUNCH mode - force switch to IDLE only if the throttle is low
                if (FLIGHT_MODE(NAV_LAUNCH_MODE)) {
                    throttleStatus_e throttleStatus = calculateThrottleStatus(THROTTLE_STATUS_TYPE_RC);
                    if (throttleStatus != THROTTLE_LOW)
                        return NAV_FSM_EVENT_NONE;
                    else
                        return NAV_FSM_EVENT_SWITCH_TO_IDLE;
                }
            }
        }

        // Failsafe_RTH (can override MANUAL)
        if (posControl.flags.forcedRTHActivated) {
            // If we request forced RTH - attempt to activate it no matter what
            // This might switch to emergency landing controller if GPS is unavailable
            return NAV_FSM_EVENT_SWITCH_TO_RTH;
        }

        /* Pilot-triggered RTH (can override MANUAL), also fall-back for WP if there is no mission loaded
         * Prevent MANUAL falling back to RTH if selected during active mission (canActivateWaypoint is set false on MANUAL selection)
         * Also prevent WP falling back to RTH if WP mission planner is active */
        const bool blockWPFallback = IS_RC_MODE_ACTIVE(BOXMANUAL) || posControl.flags.wpMissionPlannerActive;
        if (IS_RC_MODE_ACTIVE(BOXNAVRTH) || (IS_RC_MODE_ACTIVE(BOXNAVWP) && !canActivateWaypoint && !blockWPFallback)) {
            // Check for isExecutingRTH to prevent switching our from RTH in case of a brief GPS loss
            // If don't keep this, loss of any of the canActivateNavigation && canActivateAltHold
            // will kick us out of RTH state machine via NAV_FSM_EVENT_SWITCH_TO_IDLE and will prevent any of the fall-back
            // logic to kick in (waiting for GPS on airplanes, switch to emergency landing etc)
            if (isExecutingRTH || (canActivateNavigation && canActivateAltHold && STATE(GPS_FIX_HOME))) {
                return NAV_FSM_EVENT_SWITCH_TO_RTH;
            }
        }

        // MANUAL mode has priority over WP/PH/AH
        if (IS_RC_MODE_ACTIVE(BOXMANUAL)) {
            canActivateWaypoint = false;    // Block WP mode if we are in PASSTHROUGH mode
            return NAV_FSM_EVENT_SWITCH_TO_IDLE;
        }

        // Pilot-activated waypoint mission. Fall-back to RTH in case of no mission loaded
        // Block activation if using WP Mission Planner
        if (IS_RC_MODE_ACTIVE(BOXNAVWP) && !posControl.flags.wpMissionPlannerActive) {
            if (FLIGHT_MODE(NAV_WP_MODE) || (canActivateWaypoint && canActivateNavigation && canActivateAltHold && STATE(GPS_FIX_HOME)))
                return NAV_FSM_EVENT_SWITCH_TO_WAYPOINT;
        }
        else {
            // Arm the state variable if the WP BOX mode is not enabled
            canActivateWaypoint = true;
        }

        if (IS_RC_MODE_ACTIVE(BOXNAVPOSHOLD)) {
            if (FLIGHT_MODE(NAV_POSHOLD_MODE) || (canActivatePosHold && canActivateAltHold))
                return NAV_FSM_EVENT_SWITCH_TO_POSHOLD_3D;
        }

        // CRUISE has priority over COURSE_HOLD and AH
        if (IS_RC_MODE_ACTIVE(BOXNAVCRUISE)) {
            if ((FLIGHT_MODE(NAV_COURSE_HOLD_MODE) && FLIGHT_MODE(NAV_ALTHOLD_MODE)) || (canActivatePosHold && canActivateAltHold))
                return NAV_FSM_EVENT_SWITCH_TO_CRUISE;
        }

        // PH has priority over COURSE_HOLD
        // CRUISE has priority on AH
        if (IS_RC_MODE_ACTIVE(BOXNAVCOURSEHOLD)) {

            if (IS_RC_MODE_ACTIVE(BOXNAVALTHOLD) && ((FLIGHT_MODE(NAV_COURSE_HOLD_MODE) && FLIGHT_MODE(NAV_ALTHOLD_MODE)) || (canActivatePosHold && canActivateAltHold)))
                return NAV_FSM_EVENT_SWITCH_TO_CRUISE;

            if (FLIGHT_MODE(NAV_COURSE_HOLD_MODE) || (canActivatePosHold))
                return NAV_FSM_EVENT_SWITCH_TO_COURSE_HOLD;

        }

        if (IS_RC_MODE_ACTIVE(BOXNAVALTHOLD)) {
            if ((FLIGHT_MODE(NAV_ALTHOLD_MODE)) || (canActivateAltHold))
                return NAV_FSM_EVENT_SWITCH_TO_ALTHOLD;
        }
    }
    else {
        canActivateWaypoint = false;

        // Launch mode can be activated if feature FW_LAUNCH is enabled or BOX is turned on prior to arming (avoid switching to LAUNCH in flight)
        canActivateLaunchMode = isNavLaunchEnabled();
    }

    return NAV_FSM_EVENT_SWITCH_TO_IDLE;
}

/*-----------------------------------------------------------
 * An indicator that throttle tilt compensation is forced
 *-----------------------------------------------------------*/
bool navigationRequiresThrottleTiltCompensation(void)
{
    return !STATE(FIXED_WING_LEGACY) && (navGetStateFlags(posControl.navState) & NAV_REQUIRE_THRTILT);
}

/*-----------------------------------------------------------
 * An indicator that ANGLE mode must be forced per NAV requirement
 *-----------------------------------------------------------*/
bool navigationRequiresAngleMode(void)
{
    const navigationFSMStateFlags_t currentState = navGetStateFlags(posControl.navState);
    return (currentState & NAV_REQUIRE_ANGLE) || ((currentState & NAV_REQUIRE_ANGLE_FW) && STATE(FIXED_WING_LEGACY));
}

/*-----------------------------------------------------------
 * An indicator that TURN ASSISTANCE is required for navigation
 *-----------------------------------------------------------*/
bool navigationRequiresTurnAssistance(void)
{
    const navigationFSMStateFlags_t currentState = navGetStateFlags(posControl.navState);
    if (STATE(FIXED_WING_LEGACY)) {
        // For airplanes turn assistant is always required when controlling position
        return (currentState & (NAV_CTL_POS | NAV_CTL_ALT));
    }
    else {
        return false;
    }
}

/**
 * An indicator that NAV is in charge of heading control (a signal to disable other heading controllers)
 */
int8_t navigationGetHeadingControlState(void)
{
    // For airplanes report as manual heading control
    if (STATE(FIXED_WING_LEGACY)) {
        return NAV_HEADING_CONTROL_MANUAL;
    }

    // For multirotors it depends on navigation system mode
    if (navGetStateFlags(posControl.navState) & NAV_REQUIRE_MAGHOLD) {
        if (posControl.flags.isAdjustingHeading) {
            return NAV_HEADING_CONTROL_MANUAL;
        }
        else {
            return NAV_HEADING_CONTROL_AUTO;
        }
    }
    else {
        return NAV_HEADING_CONTROL_NONE;
    }
}

bool navigationTerrainFollowingEnabled(void)
{
    return posControl.flags.isTerrainFollowEnabled;
}

uint32_t distanceToFirstWP(void)
{
    fpVector3_t startingWaypointPos;
    mapWaypointToLocalPosition(&startingWaypointPos, &posControl.waypointList[posControl.loadedMultiMissionStartWP], GEO_ALT_RELATIVE);
    return calculateDistanceToDestination(&startingWaypointPos);
}

navArmingBlocker_e navigationIsBlockingArming(bool *usedBypass)
{
    const bool navBoxModesEnabled = IS_RC_MODE_ACTIVE(BOXNAVRTH) || IS_RC_MODE_ACTIVE(BOXNAVWP) || IS_RC_MODE_ACTIVE(BOXNAVPOSHOLD) || (STATE(FIXED_WING_LEGACY) && IS_RC_MODE_ACTIVE(BOXNAVALTHOLD)) || (STATE(FIXED_WING_LEGACY) && (IS_RC_MODE_ACTIVE(BOXNAVCOURSEHOLD) || IS_RC_MODE_ACTIVE(BOXNAVCRUISE)));
    const bool navLaunchComboModesEnabled = isNavLaunchEnabled() && (IS_RC_MODE_ACTIVE(BOXNAVRTH) || IS_RC_MODE_ACTIVE(BOXNAVWP) || IS_RC_MODE_ACTIVE(BOXNAVALTHOLD) || IS_RC_MODE_ACTIVE(BOXNAVCOURSEHOLD) || IS_RC_MODE_ACTIVE(BOXNAVCRUISE));

    if (usedBypass) {
        *usedBypass = false;
    }

    if (navConfig()->general.flags.extra_arming_safety == NAV_EXTRA_ARMING_SAFETY_OFF) {
        return NAV_ARMING_BLOCKER_NONE;
    }

    // Apply extra arming safety only if pilot has any of GPS modes configured
    if ((isUsingNavigationModes() || failsafeMayRequireNavigationMode()) && !((posControl.flags.estPosStatus >= EST_USABLE) && STATE(GPS_FIX_HOME))) {
        if (navConfig()->general.flags.extra_arming_safety == NAV_EXTRA_ARMING_SAFETY_ALLOW_BYPASS &&
            (STATE(NAV_EXTRA_ARMING_SAFETY_BYPASSED) || checkStickPosition(YAW_HI))) {
            if (usedBypass) {
                *usedBypass = true;
            }
            return NAV_ARMING_BLOCKER_NONE;
        }
        return NAV_ARMING_BLOCKER_MISSING_GPS_FIX;
    }

    // Don't allow arming if any of NAV modes is active
    if (!ARMING_FLAG(ARMED) && navBoxModesEnabled && !navLaunchComboModesEnabled) {
        return NAV_ARMING_BLOCKER_NAV_IS_ALREADY_ACTIVE;
    }

    // Don't allow arming if first waypoint is farther than configured safe distance
    if ((posControl.waypointCount > 0) && (navConfig()->general.waypoint_safe_distance != 0)) {
        if (distanceToFirstWP() > navConfig()->general.waypoint_safe_distance && !checkStickPosition(YAW_HI)) {
            return NAV_ARMING_BLOCKER_FIRST_WAYPOINT_TOO_FAR;
        }
    }

        /*
         * Don't allow arming if any of JUMP waypoint has invalid settings
         * First WP can't be JUMP
         * Can't jump to immediately adjacent WPs (pointless)
         * Can't jump beyond WP list
         * Only jump to geo-referenced WP types
         *
         * Only perform check when mission loaded at start of posControl.waypointList
         */
    if (posControl.waypointCount && !posControl.loadedMultiMissionStartWP) {
        for (uint8_t wp = 0; wp < posControl.waypointCount; wp++){
            if (posControl.waypointList[wp].action == NAV_WP_ACTION_JUMP){
                if((wp == 0) || ((posControl.waypointList[wp].p1 > (wp-2)) && (posControl.waypointList[wp].p1 < (wp+2)) ) || (posControl.waypointList[wp].p1 >=  posControl.waypointCount) || (posControl.waypointList[wp].p2 < -1)) {
                    return NAV_ARMING_BLOCKER_JUMP_WAYPOINT_ERROR;
                }
                    /* check for target geo-ref sanity */
                uint16_t target = posControl.waypointList[wp].p1;
                if(!(posControl.waypointList[target].action == NAV_WP_ACTION_WAYPOINT || posControl.waypointList[target].action == NAV_WP_ACTION_HOLD_TIME || posControl.waypointList[target].action == NAV_WP_ACTION_LAND)) {
                    return NAV_ARMING_BLOCKER_JUMP_WAYPOINT_ERROR;
                }
            }
        }
    }

    return NAV_ARMING_BLOCKER_NONE;
}

bool navigationPositionEstimateIsHealthy(void)
{
    return (posControl.flags.estPosStatus >= EST_USABLE) && STATE(GPS_FIX_HOME);
}

/**
 * Indicate ready/not ready status
 */
static void updateReadyStatus(void)
{
    static bool posReadyBeepDone = false;

    /* Beep out READY_BEEP once when position lock is firstly acquired and HOME set */
    if (navigationPositionEstimateIsHealthy() && !posReadyBeepDone) {
        beeper(BEEPER_READY_BEEP);
        posReadyBeepDone = true;
    }
}

void updateFlightBehaviorModifiers(void)
{
    if (posControl.flags.isGCSAssistedNavigationEnabled && !IS_RC_MODE_ACTIVE(BOXGCSNAV)) {
        posControl.flags.isGCSAssistedNavigationReset = true;
    }

    posControl.flags.isGCSAssistedNavigationEnabled = IS_RC_MODE_ACTIVE(BOXGCSNAV);
}

/* On the fly WP mission planner mode allows WP missions to be setup during navigation.
 * Uses the WP mode switch to save WP at current location (WP mode disabled when active)
 * Mission can be flown after mission planner mode switched off and saved after disarm. */

void updateWpMissionPlanner(void)
{
    static timeMs_t resetTimerStart = 0;
    if (IS_RC_MODE_ACTIVE(BOXPLANWPMISSION) && !(FLIGHT_MODE(NAV_WP_MODE) || isWaypointMissionRTHActive())) {
        const bool positionTrusted = posControl.flags.estAltStatus == EST_TRUSTED && posControl.flags.estPosStatus == EST_TRUSTED && STATE(GPS_FIX);

        posControl.flags.wpMissionPlannerActive = true;
        if (millis() - resetTimerStart < 1000 && navConfig()->general.flags.mission_planner_reset) {
            posControl.waypointCount = posControl.wpPlannerActiveWPIndex = 0;
            posControl.waypointListValid = false;
            posControl.wpMissionPlannerStatus = WP_PLAN_WAIT;
        }
        if (positionTrusted && posControl.wpMissionPlannerStatus != WP_PLAN_FULL) {
            missionPlannerSetWaypoint();
        } else {
            posControl.wpMissionPlannerStatus = posControl.wpMissionPlannerStatus == WP_PLAN_FULL ? WP_PLAN_FULL : WP_PLAN_WAIT;
        }
    } else if (posControl.flags.wpMissionPlannerActive) {
        posControl.flags.wpMissionPlannerActive = false;
        posControl.activeWaypointIndex = 0;
        resetTimerStart = millis();
    }
}

void missionPlannerSetWaypoint(void)
{
    static bool boxWPModeIsReset = true;

    boxWPModeIsReset = !boxWPModeIsReset ? !IS_RC_MODE_ACTIVE(BOXNAVWP) : boxWPModeIsReset; // only able to save new WP when WP mode reset
    posControl.wpMissionPlannerStatus = boxWPModeIsReset ? boxWPModeIsReset : posControl.wpMissionPlannerStatus;  // hold save status until WP mode reset

    if (!boxWPModeIsReset || !IS_RC_MODE_ACTIVE(BOXNAVWP)) {
        return;
    }
    gpsLocation_t wpLLH;
    geoConvertLocalToGeodetic(&wpLLH, &posControl.gpsOrigin, &navGetCurrentActualPositionAndVelocity()->pos);

    posControl.waypointList[posControl.wpPlannerActiveWPIndex].action = 1;
    posControl.waypointList[posControl.wpPlannerActiveWPIndex].lat = wpLLH.lat;
    posControl.waypointList[posControl.wpPlannerActiveWPIndex].lon = wpLLH.lon;
    posControl.waypointList[posControl.wpPlannerActiveWPIndex].alt = wpLLH.alt;
    posControl.waypointList[posControl.wpPlannerActiveWPIndex].p1 = posControl.waypointList[posControl.wpPlannerActiveWPIndex].p2 = 0;
    posControl.waypointList[posControl.wpPlannerActiveWPIndex].p3 = 1;                      // use absolute altitude datum
    posControl.waypointList[posControl.wpPlannerActiveWPIndex].flag = NAV_WP_FLAG_LAST;
    posControl.waypointListValid = true;

    if (posControl.wpPlannerActiveWPIndex) {
        posControl.waypointList[posControl.wpPlannerActiveWPIndex - 1].flag = 0; // rollling reset of previous end of mission flag when new WP added
    }

    posControl.wpPlannerActiveWPIndex += 1;
    posControl.waypointCount = posControl.wpPlannerActiveWPIndex;
    posControl.wpMissionPlannerStatus = posControl.waypointCount == NAV_MAX_WAYPOINTS ? WP_PLAN_FULL : WP_PLAN_OK;
    boxWPModeIsReset = false;
}

/**
 * Process NAV mode transition and WP/RTH state machine
 *  Update rate: RX (data driven or 50Hz)
 */
void updateWaypointsAndNavigationMode(void)
{
    /* Initiate home position update */
    updateHomePosition();

    /* Update flight statistics */
    updateNavigationFlightStatistics();

    /* Update NAV ready status */
    updateReadyStatus();

    // Update flight behaviour modifiers
    updateFlightBehaviorModifiers();

    // Process switch to a different navigation mode (if needed)
    navProcessFSMEvents(selectNavEventFromBoxModeInput());

    // Process pilot's RC input to adjust behaviour
    processNavigationRCAdjustments();

    // Map navMode back to enabled flight modes
    switchNavigationFlightModes();

    // Update WP mission planner
    updateWpMissionPlanner();

    //Update Blackbox data
    navCurrentState = (int16_t)posControl.navPersistentId;
}

/*-----------------------------------------------------------
 * NAV main control functions
 *-----------------------------------------------------------*/
void navigationUsePIDs(void)
{
    /** Multicopter PIDs */
    // Brake time parameter
    posControl.posDecelerationTime = (float)navConfig()->mc.posDecelerationTime / 100.0f;

    // Position controller expo (taret vel expo for MC)
    posControl.posResponseExpo = constrainf((float)navConfig()->mc.posResponseExpo / 100.0f, 0.0f, 1.0f);

    // Initialize position hold P-controller
    for (int axis = 0; axis < 2; axis++) {
        navPidInit(
            &posControl.pids.pos[axis],
            (float)pidProfile()->bank_mc.pid[PID_POS_XY].P / 100.0f,
            0.0f,
            0.0f,
            0.0f,
            NAV_DTERM_CUT_HZ
        );

        navPidInit(&posControl.pids.vel[axis], (float)pidProfile()->bank_mc.pid[PID_VEL_XY].P / 20.0f,
                                               (float)pidProfile()->bank_mc.pid[PID_VEL_XY].I / 100.0f,
                                               (float)pidProfile()->bank_mc.pid[PID_VEL_XY].D / 100.0f,
                                               (float)pidProfile()->bank_mc.pid[PID_VEL_XY].FF / 100.0f,
                                               pidProfile()->navVelXyDTermLpfHz
        );
    }

    /*
     * Set coefficients used in MC VEL_XY
     */
    multicopterPosXyCoefficients.dTermAttenuation = pidProfile()->navVelXyDtermAttenuation / 100.0f;
    multicopterPosXyCoefficients.dTermAttenuationStart = pidProfile()->navVelXyDtermAttenuationStart / 100.0f;
    multicopterPosXyCoefficients.dTermAttenuationEnd = pidProfile()->navVelXyDtermAttenuationEnd / 100.0f;

#ifdef USE_MR_BRAKING_MODE
    multicopterPosXyCoefficients.breakingBoostFactor = (float) navConfig()->mc.braking_boost_factor / 100.0f;
#endif

    // Initialize altitude hold PID-controllers (pos_z, vel_z, acc_z
    navPidInit(
        &posControl.pids.pos[Z],
        (float)pidProfile()->bank_mc.pid[PID_POS_Z].P / 100.0f,
        0.0f,
        0.0f,
        0.0f,
        NAV_DTERM_CUT_HZ
    );

    navPidInit(&posControl.pids.vel[Z], (float)pidProfile()->bank_mc.pid[PID_VEL_Z].P / 66.7f,
                                        (float)pidProfile()->bank_mc.pid[PID_VEL_Z].I / 20.0f,
                                        (float)pidProfile()->bank_mc.pid[PID_VEL_Z].D / 100.0f,
                                        0.0f,
                                        NAV_DTERM_CUT_HZ
    );

    // Initialize surface tracking PID
    navPidInit(&posControl.pids.surface, 2.0f,
                                         0.0f,
                                         0.0f,
                                         0.0f,
                                         NAV_DTERM_CUT_HZ
    );

    /** Airplane PIDs */
    // Initialize fixed wing PID controllers
    navPidInit(&posControl.pids.fw_nav, (float)pidProfile()->bank_fw.pid[PID_POS_XY].P / 100.0f,
                                        (float)pidProfile()->bank_fw.pid[PID_POS_XY].I / 100.0f,
                                        (float)pidProfile()->bank_fw.pid[PID_POS_XY].D / 100.0f,
                                        0.0f,
                                        NAV_DTERM_CUT_HZ
    );

    navPidInit(&posControl.pids.fw_alt, (float)pidProfile()->bank_fw.pid[PID_POS_Z].P / 10.0f,
                                        (float)pidProfile()->bank_fw.pid[PID_POS_Z].I / 10.0f,
                                        (float)pidProfile()->bank_fw.pid[PID_POS_Z].D / 10.0f,
                                        0.0f,
                                        NAV_DTERM_CUT_HZ
    );

    navPidInit(&posControl.pids.fw_heading, (float)pidProfile()->bank_fw.pid[PID_POS_HEADING].P / 10.0f,
                                        (float)pidProfile()->bank_fw.pid[PID_POS_HEADING].I / 10.0f,
                                        (float)pidProfile()->bank_fw.pid[PID_POS_HEADING].D / 100.0f,
                                        0.0f,
                                        2.0f
    );
}

void navigationInit(void)
{
    /* Initial state */
    posControl.navState = NAV_STATE_IDLE;

    posControl.flags.horizontalPositionDataNew = false;
    posControl.flags.verticalPositionDataNew = false;

    posControl.flags.estAltStatus = EST_NONE;
    posControl.flags.estPosStatus = EST_NONE;
    posControl.flags.estVelStatus = EST_NONE;
    posControl.flags.estHeadingStatus = EST_NONE;
    posControl.flags.estAglStatus = EST_NONE;

    posControl.flags.forcedRTHActivated = 0;
    posControl.flags.forcedEmergLandingActivated = false;
    posControl.waypointCount = 0;
    posControl.activeWaypointIndex = 0;
    posControl.waypointListValid = false;
<<<<<<< HEAD
    posControl.wpPlannerActiveWPIndex = 0;
    posControl.flags.wpMissionPlannerActive = false;
=======
    posControl.multiMissionCount = 0;
    posControl.loadedMultiMissionStartWP = 0;
>>>>>>> 264955ba

    /* Set initial surface invalid */
    posControl.actualState.surfaceMin = -1.0f;

    /* Reset statistics */
    posControl.totalTripDistance = 0.0f;

    /* Use system config */
    navigationUsePIDs();

    if (
        mixerConfig()->platformType == PLATFORM_BOAT ||
        mixerConfig()->platformType == PLATFORM_ROVER ||
        navConfig()->fw.useFwNavYawControl
    ) {
        ENABLE_STATE(FW_HEADING_USE_YAW);
    } else {
        DISABLE_STATE(FW_HEADING_USE_YAW);
    }
#if defined(NAV_NON_VOLATILE_WAYPOINT_STORAGE)
    /* configure WP missions at boot */
    for (int8_t i = 0; i < NAV_MAX_WAYPOINTS; i++) {    // check number missions in NVM
        if (checkMissionCount(i)) {
            break;
        }
    }
    /* set index to 1 if saved mission index > available missions */
    if (navConfig()->general.waypoint_multi_mission_index > posControl.multiMissionCount) {
        navConfigMutable()->general.waypoint_multi_mission_index = 1;
    }
    /* load mission on boot */
    if (navConfig()->general.waypoint_load_on_boot) {
        loadNonVolatileWaypointList(false);
    }
#endif
}

/*-----------------------------------------------------------
 * Access to estimated position/velocity data
 *-----------------------------------------------------------*/
float getEstimatedActualVelocity(int axis)
{
    return navGetCurrentActualPositionAndVelocity()->vel.v[axis];
}

float getEstimatedActualPosition(int axis)
{
    return navGetCurrentActualPositionAndVelocity()->pos.v[axis];
}

/*-----------------------------------------------------------
 * Ability to execute RTH on external event
 *-----------------------------------------------------------*/
void activateForcedRTH(void)
{
    abortFixedWingLaunch();
    posControl.flags.forcedRTHActivated = true;
    checkSafeHomeState(true);
    navProcessFSMEvents(selectNavEventFromBoxModeInput());
}

void abortForcedRTH(void)
{
    // Disable failsafe RTH and make sure we back out of navigation mode to IDLE
    // If any navigation mode was active prior to RTH it will be re-enabled with next RX update
    posControl.flags.forcedRTHActivated = false;
    checkSafeHomeState(false);
    navProcessFSMEvents(NAV_FSM_EVENT_SWITCH_TO_IDLE);
}

rthState_e getStateOfForcedRTH(void)
{
    /* If forced RTH activated and in AUTO_RTH or EMERG state */
    if (posControl.flags.forcedRTHActivated && (navGetStateFlags(posControl.navState) & (NAV_AUTO_RTH | NAV_CTL_EMERG))) {
        if (posControl.navState == NAV_STATE_RTH_FINISHED || posControl.navState == NAV_STATE_EMERGENCY_LANDING_FINISHED) {
            return RTH_HAS_LANDED;
        }
        else {
            return RTH_IN_PROGRESS;
        }
    }
    else {
        return RTH_IDLE;
    }
}

/*-----------------------------------------------------------
 * Ability to execute Emergency Landing on external event
 *-----------------------------------------------------------*/
void activateForcedEmergLanding(void)
{
    abortFixedWingLaunch();
    posControl.flags.forcedEmergLandingActivated = true;
    navProcessFSMEvents(selectNavEventFromBoxModeInput());
}

void abortForcedEmergLanding(void)
{
    // Disable emergency landing and make sure we back out of navigation mode to IDLE
    // If any navigation mode was active prior to emergency landing it will be re-enabled with next RX update
    posControl.flags.forcedEmergLandingActivated = false;
    navProcessFSMEvents(NAV_FSM_EVENT_SWITCH_TO_IDLE);
}

emergLandState_e getStateOfForcedEmergLanding(void)
{
    /* If forced emergency landing activated and in EMERG state */
    if (posControl.flags.forcedEmergLandingActivated && (navGetStateFlags(posControl.navState) & NAV_CTL_EMERG)) {
        if (posControl.navState == NAV_STATE_EMERGENCY_LANDING_FINISHED) {
            return EMERG_LAND_HAS_LANDED;
        } else {
            return EMERG_LAND_IN_PROGRESS;
        }
    } else {
        return EMERG_LAND_IDLE;
    }
}

bool isWaypointMissionRTHActive(void)
{
    return FLIGHT_MODE(NAV_RTH_MODE) && IS_RC_MODE_ACTIVE(BOXNAVWP) && !(IS_RC_MODE_ACTIVE(BOXNAVRTH) || posControl.flags.forcedRTHActivated);
}

bool navigationIsExecutingAnEmergencyLanding(void)
{
    return navGetCurrentStateFlags() & NAV_CTL_EMERG;
}

bool navigationInAutomaticThrottleMode(void)
{
    navigationFSMStateFlags_t stateFlags = navGetCurrentStateFlags();
    return (stateFlags & (NAV_CTL_ALT | NAV_CTL_EMERG | NAV_CTL_LAUNCH | NAV_CTL_LAND));
}

bool navigationIsControllingThrottle(void)
{
    // Note that this makes a detour into mixer code to evaluate actual motor status
    return navigationInAutomaticThrottleMode() && (getMotorStatus() != MOTOR_STOPPED_USER);
}

bool navigationIsControllingAltitude(void) {
    navigationFSMStateFlags_t stateFlags = navGetCurrentStateFlags();
    return (stateFlags & NAV_CTL_ALT);
}

bool navigationIsFlyingAutonomousMode(void)
{
    navigationFSMStateFlags_t stateFlags = navGetCurrentStateFlags();
    return (stateFlags & (NAV_AUTO_RTH | NAV_AUTO_WP));
}

bool navigationRTHAllowsLanding(void)
{
    // WP mission RTH landing setting
    if (isWaypointMissionRTHActive() && isWaypointMissionValid()) {
        return posControl.waypointList[posControl.waypointCount - 1].p1 > 0;
    }

    // normal RTH landing setting
    navRTHAllowLanding_e allow = navConfig()->general.flags.rth_allow_landing;
    return allow == NAV_RTH_ALLOW_LANDING_ALWAYS ||
        (allow == NAV_RTH_ALLOW_LANDING_FS_ONLY && FLIGHT_MODE(FAILSAFE_MODE));
}

bool isNavLaunchEnabled(void)
{
    return IS_RC_MODE_ACTIVE(BOXNAVLAUNCH) || feature(FEATURE_FW_LAUNCH);
}

int32_t navigationGetHomeHeading(void)
{
    return posControl.rthState.homePosition.yaw;
}

// returns m/s
float calculateAverageSpeed() {
    float flightTime = getFlightTime();
    if (flightTime == 0.0f) return 0;
    return (float)getTotalTravelDistance() / (flightTime * 100);
}

const navigationPIDControllers_t* getNavigationPIDControllers(void) {
    return &posControl.pids;
}

bool isAdjustingPosition(void) {
    return posControl.flags.isAdjustingPosition;
}

bool isAdjustingHeading(void) {
    return posControl.flags.isAdjustingHeading;
}

int32_t getCruiseHeadingAdjustment(void) {
    return wrap_18000(posControl.cruise.yaw - posControl.cruise.previousYaw);
}

#else // NAV

#ifdef USE_GPS
/* Fallback if navigation is not compiled in - handle GPS home coordinates */
static float GPS_scaleLonDown;
static float GPS_totalTravelDistance = 0;

static void GPS_distance_cm_bearing(int32_t currentLat1, int32_t currentLon1, int32_t destinationLat2, int32_t destinationLon2, uint32_t *dist, int32_t *bearing)
{
    const float dLat = destinationLat2 - currentLat1; // difference of latitude in 1/10 000 000 degrees
    const float dLon = (float)(destinationLon2 - currentLon1) * GPS_scaleLonDown;

    *dist = fast_fsqrtf(sq(dLat) + sq(dLon)) * DISTANCE_BETWEEN_TWO_LONGITUDE_POINTS_AT_EQUATOR;

    *bearing = 9000.0f + RADIANS_TO_CENTIDEGREES(atan2_approx(-dLat, dLon));      // Convert the output radians to 100xdeg

    if (*bearing < 0)
        *bearing += 36000;
}

void onNewGPSData(void)
{
    static timeMs_t previousTimeMs = 0;
    const timeMs_t currentTimeMs = millis();
    const timeDelta_t timeDeltaMs = currentTimeMs - previousTimeMs;
    previousTimeMs = currentTimeMs;

    if (!(sensors(SENSOR_GPS) && STATE(GPS_FIX) && gpsSol.numSat >= 5))
        return;

    if (ARMING_FLAG(ARMED)) {
        /* Update home distance and direction */
        if (STATE(GPS_FIX_HOME)) {
            uint32_t dist;
            int32_t dir;
            GPS_distance_cm_bearing(gpsSol.llh.lat, gpsSol.llh.lon, GPS_home.lat, GPS_home.lon, &dist, &dir);
            GPS_distanceToHome = dist / 100;
            GPS_directionToHome = lrintf(dir / 100.0f);
        } else {
            GPS_distanceToHome = 0;
            GPS_directionToHome = 0;
        }

        /* Update trip distance */
        GPS_totalTravelDistance += gpsSol.groundSpeed * MS2S(timeDeltaMs);
    }
    else {
        // Set home position to current GPS coordinates
        ENABLE_STATE(GPS_FIX_HOME);
        GPS_home.lat = gpsSol.llh.lat;
        GPS_home.lon = gpsSol.llh.lon;
        GPS_home.alt = gpsSol.llh.alt;
        GPS_distanceToHome = 0;
        GPS_directionToHome = 0;
        GPS_scaleLonDown = cos_approx((fabsf((float)gpsSol.llh.lat) / 10000000.0f) * 0.0174532925f);
    }
}

int32_t getTotalTravelDistance(void)
{
    return lrintf(GPS_totalTravelDistance);
}

#endif

#endif  // NAV<|MERGE_RESOLUTION|>--- conflicted
+++ resolved
@@ -115,11 +115,8 @@
             .rth_alt_control_override = SETTING_NAV_RTH_ALT_CONTROL_OVERRIDE_DEFAULT, // Override RTH Altitude and Climb First using Pitch and Roll stick
             .nav_overrides_motor_stop = SETTING_NAV_OVERRIDES_MOTOR_STOP_DEFAULT,
             .safehome_usage_mode = SETTING_SAFEHOME_USAGE_MODE_DEFAULT,
-<<<<<<< HEAD
             .mission_planner_reset = SETTING_NAV_MISSION_PLANNER_RESET_DEFAULT,       // Allow mode switch toggle to reset Mission Planner WPs
-=======
             .waypoint_mission_restart = SETTING_NAV_WP_MISSION_RESTART_DEFAULT,           // WP mission restart action
->>>>>>> 264955ba
         },
 
         // General navigation parameters
@@ -2912,12 +2909,9 @@
 #ifdef NAV_NON_VOLATILE_WAYPOINT_STORAGE
 bool loadNonVolatileWaypointList(bool clearIfLoaded)
 {
-<<<<<<< HEAD
-    if (ARMING_FLAG(ARMED) || posControl.wpPlannerActiveWPIndex)    // prevent EEPROM load if mission planner WP count > 0
-=======
-    /* multi_mission_index 0 only used for non NVM missions - don't load */
-    if (ARMING_FLAG(ARMED) || !navConfig()->general.waypoint_multi_mission_index) {
->>>>>>> 264955ba
+    /* multi_mission_index 0 only used for non NVM missions - don't load.
+     * Don't load if mission planner WP count > 0 */
+    if (ARMING_FLAG(ARMED) || !navConfig()->general.waypoint_multi_mission_index || posControl.wpPlannerActiveWPIndex) {
         return false;
     }
 
@@ -3738,13 +3732,10 @@
     posControl.waypointCount = 0;
     posControl.activeWaypointIndex = 0;
     posControl.waypointListValid = false;
-<<<<<<< HEAD
     posControl.wpPlannerActiveWPIndex = 0;
     posControl.flags.wpMissionPlannerActive = false;
-=======
     posControl.multiMissionCount = 0;
     posControl.loadedMultiMissionStartWP = 0;
->>>>>>> 264955ba
 
     /* Set initial surface invalid */
     posControl.actualState.surfaceMin = -1.0f;
