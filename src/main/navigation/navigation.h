/*
 * This file is part of Cleanflight.
 *
 * Cleanflight is free software: you can redistribute it and/or modify
 * it under the terms of the GNU General Public License as published by
 * the Free Software Foundation, either version 3 of the License, or
 * (at your option) any later version.
 *
 * Cleanflight is distributed in the hope that it will be useful,
 * but WITHOUT ANY WARRANTY; without even the implied warranty of
 * MERCHANTABILITY or FITNESS FOR A PARTICULAR PURPOSE.  See the
 * GNU General Public License for more details.
 *
 * You should have received a copy of the GNU General Public License
 * along with Cleanflight.  If not, see <http://www.gnu.org/licenses/>.
 */

#pragma once

#include <stdbool.h>

#include "common/axis.h"
#include "common/filter.h"
#include "common/maths.h"
#include "common/vector.h"
#include "common/fp_pid.h"

#include "config/feature.h"

#include "flight/failsafe.h"

#include "io/gps.h"

/* GPS Home location data */
extern gpsLocation_t        GPS_home;
extern uint32_t             GPS_distanceToHome;        // distance to home point in meters
extern int16_t              GPS_directionToHome;       // direction to home point in degrees
extern fpVector3_t          original_rth_home;         // the original rth home - save it, since it could be replaced by safehome or HOME_RESET

extern bool autoThrottleManuallyIncreased;

/* Navigation system updates */
void onNewGPSData(void);
#if defined(USE_SAFE_HOME)

#define MAX_SAFE_HOMES 8

typedef struct {
    uint8_t enabled;
    int32_t lat;
    int32_t lon;
} navSafeHome_t;

typedef enum {
    SAFEHOME_USAGE_OFF = 0,    // Don't use safehomes
    SAFEHOME_USAGE_RTH = 1,    // Default - use safehome for RTH
    SAFEHOME_USAGE_RTH_FS = 2, // Use safehomes for RX failsafe only
} safehomeUsageMode_e;

PG_DECLARE_ARRAY(navSafeHome_t, MAX_SAFE_HOMES, safeHomeConfig);

extern int8_t safehome_index;                    // -1 if no safehome, 0 to MAX_SAFEHOMES -1 otherwise
extern uint32_t safehome_distance;               // distance to the nearest safehome
extern bool safehome_applied;                    // whether the safehome has been applied to home.

void resetSafeHomes(void);                       // remove all safehomes
bool findNearestSafeHome(void);                  // Find nearest safehome

#endif // defined(USE_SAFE_HOME)

#if defined(USE_NAV)

#ifndef NAV_MAX_WAYPOINTS
#define NAV_MAX_WAYPOINTS 15
#endif

#define NAV_ACCEL_CUTOFF_FREQUENCY_HZ 2       // low-pass filter on XY-acceleration target

enum {
    NAV_GPS_ATTI    = 0,                    // Pitch/roll stick controls attitude (pitch/roll lean angles)
    NAV_GPS_CRUISE  = 1                     // Pitch/roll stick controls velocity (forward/right speed)
};

enum {
    NAV_LOITER_RIGHT = 0,                    // Loitering direction right
    NAV_LOITER_LEFT  = 1,                    // Loitering direction left
    NAV_LOITER_YAW   = 2
};

enum {
    NAV_RTH_NO_ALT                       = 0, // Maintain current altitude
    NAV_RTH_EXTRA_ALT                    = 1, // Maintain current altitude + predefined safety margin
    NAV_RTH_CONST_ALT                    = 2, // Climb/descend to predefined altitude
    NAV_RTH_MAX_ALT                      = 3, // Track maximum altitude and climb to it when RTH
    NAV_RTH_AT_LEAST_ALT                 = 4, // Climb to predefined altitude if below it
    NAV_RTH_AT_LEAST_ALT_LINEAR_DESCENT  = 5, // Climb to predefined altitude if below it,
                                              // descend linearly to reach home at predefined altitude if above it
};

enum {
    NAV_HEADING_CONTROL_NONE = 0,
    NAV_HEADING_CONTROL_AUTO,
    NAV_HEADING_CONTROL_MANUAL
};

typedef enum {
    NAV_RESET_NEVER = 0,
    NAV_RESET_ON_FIRST_ARM,
    NAV_RESET_ON_EACH_ARM,
} nav_reset_type_e;

typedef enum {
    NAV_RTH_ALLOW_LANDING_NEVER = 0,
    NAV_RTH_ALLOW_LANDING_ALWAYS = 1,
    NAV_RTH_ALLOW_LANDING_FS_ONLY = 2, // Allow landing only if RTH was triggered by failsafe
} navRTHAllowLanding_e;

typedef enum {
    NAV_EXTRA_ARMING_SAFETY_OFF = 0,
    NAV_EXTRA_ARMING_SAFETY_ON = 1,
    NAV_EXTRA_ARMING_SAFETY_ALLOW_BYPASS = 2, // Allow disabling by holding THR+YAW low
} navExtraArmingSafety_e;

typedef enum {
    NAV_ARMING_BLOCKER_NONE = 0,
    NAV_ARMING_BLOCKER_MISSING_GPS_FIX = 1,
    NAV_ARMING_BLOCKER_NAV_IS_ALREADY_ACTIVE = 2,
    NAV_ARMING_BLOCKER_FIRST_WAYPOINT_TOO_FAR = 3,
    NAV_ARMING_BLOCKER_JUMP_WAYPOINT_ERROR = 4,
} navArmingBlocker_e;

typedef enum {
    NOMS_OFF_ALWAYS,
    NOMS_OFF,
    NOMS_AUTO_ONLY,
    NOMS_ALL_NAV
} navOverridesMotorStop_e;

typedef enum {
    OFF,
    ON,
    ON_FW_SPIRAL,
} navRTHClimbFirst_e;

typedef enum {
<<<<<<< HEAD
    WP_PLAN_WAIT,
    WP_PLAN_SAVE,
    WP_PLAN_OK,
    WP_PLAN_FULL,
} wpMissionPlannerStatus_e;
=======
    WP_MISSION_START,
    WP_MISSION_RESUME,
    WP_MISSION_SWITCH,
} navMissionRestart_e;
>>>>>>> 264955ba

typedef struct positionEstimationConfig_s {
    uint8_t automatic_mag_declination;
    uint8_t reset_altitude_type; // from nav_reset_type_e
    uint8_t reset_home_type; // nav_reset_type_e
    uint8_t gravity_calibration_tolerance;    // Tolerance of gravity calibration (cm/s/s)
    uint8_t use_gps_velned;
    uint8_t allow_dead_reckoning;

    uint16_t max_surface_altitude;

    float w_z_baro_p;   // Weight (cutoff frequency) for barometer altitude measurements

    float w_z_surface_p;  // Weight (cutoff frequency) for surface altitude measurements
    float w_z_surface_v;  // Weight (cutoff frequency) for surface velocity measurements

    float w_z_gps_p;    // GPS altitude data is very noisy and should be used only on airplanes
    float w_z_gps_v;    // Weight (cutoff frequency) for GPS climb rate measurements

    float w_xy_gps_p;   // Weight (cutoff frequency) for GPS position measurements
    float w_xy_gps_v;   // Weight (cutoff frequency) for GPS velocity measurements

    float w_xy_flow_p;
    float w_xy_flow_v;

    float w_z_res_v;    // When velocity sources lost slowly decrease estimated velocity with this weight
    float w_xy_res_v;

    float w_acc_bias;   // Weight (cutoff frequency) for accelerometer bias estimation. 0 to disable.
    float w_xyz_acc_p;

    float max_eph_epv;  // Max estimated position error acceptable for estimation (cm)
    float baro_epv;     // Baro position error

    uint8_t use_gps_no_baro;
} positionEstimationConfig_t;

PG_DECLARE(positionEstimationConfig_t, positionEstimationConfig);

typedef struct navConfig_s {

    struct {
        struct {
            uint8_t use_thr_mid_for_althold;    // Don't remember throttle when althold was initiated, assume that throttle is at Thr Mid = zero climb rate
            uint8_t extra_arming_safety;        // from navExtraArmingSafety_e
            uint8_t user_control_mode;          // NAV_GPS_ATTI or NAV_GPS_CRUISE
            uint8_t rth_alt_control_mode;       // Controls the logic for choosing the RTH altitude
            uint8_t rth_climb_first;            // Controls the logic for initial RTH climbout
            uint8_t rth_tail_first;             // Return to home tail first
            uint8_t disarm_on_landing;          //
            uint8_t rth_allow_landing;          // Enable landing as last stage of RTH. Use constants in navRTHAllowLanding_e.
            uint8_t rth_climb_ignore_emerg;     // Option to ignore GPS loss on initial climb stage of RTH
            uint8_t rth_alt_control_override;   // Override RTH Altitude and Climb First settings using Pitch and Roll stick
            uint8_t nav_overrides_motor_stop;   // Autonomous modes override motor_stop setting and user command to stop motor
            uint8_t safehome_usage_mode;        // Controls when safehomes are used
<<<<<<< HEAD
            uint8_t mission_planner_reset;      // Allow WP Mission Planner reset using mode toggle (resets WPs to 0)
=======
            uint8_t waypoint_mission_restart;   // Waypoint mission restart action
>>>>>>> 264955ba
        } flags;

        uint8_t  pos_failure_timeout;           // Time to wait before switching to emergency landing (0 - disable)
        uint16_t waypoint_radius;               // if we are within this distance to a waypoint then we consider it reached (distance is in cm)
        uint16_t waypoint_safe_distance;        // Waypoint mission sanity check distance
        uint8_t  waypoint_multi_mission_index;  // Index of mission to be loaded in multi mission entry
        bool     waypoint_load_on_boot;         // load waypoints automatically during boot
        uint16_t auto_speed;                    // autonomous navigation speed cm/sec
        uint16_t max_auto_speed;                // maximum allowed autonomous navigation speed cm/sec
        uint16_t max_auto_climb_rate;           // max vertical speed limitation cm/sec
        uint16_t max_manual_speed;              // manual velocity control max horizontal speed
        uint16_t max_manual_climb_rate;         // manual velocity control max vertical speed
        uint16_t land_minalt_vspd;              // Final RTH landing descent rate under minalt
        uint16_t land_maxalt_vspd;              // RTH landing descent rate target at maxalt
        uint16_t land_slowdown_minalt;          // Altitude to stop lowering descent rate during RTH descend
        uint16_t land_slowdown_maxalt;          // Altitude to start lowering descent rate during RTH descend
        uint16_t emerg_descent_rate;            // emergency landing descent rate
        uint16_t rth_altitude;                  // altitude to maintain when RTH is active (depends on rth_alt_control_mode) (cm)
        uint16_t rth_home_altitude;             // altitude to go to during RTH after the craft reached home (cm)
        uint16_t min_rth_distance;              // 0 Disables. Minimal distance for RTH in cm, otherwise it will just autoland
        uint16_t rth_abort_threshold;           // Initiate emergency landing if during RTH we get this much [cm] away from home
        uint16_t max_terrain_follow_altitude;   // Max altitude to be used in SURFACE TRACKING mode
        uint16_t safehome_max_distance;         // Max distance that a safehome is from the arming point
        uint16_t max_altitude;                  // Max altitude when in AltHold mode (not Surface Following)
    } general;

    struct {
        uint8_t  max_bank_angle;                // multicopter max banking angle (deg)
        uint16_t auto_disarm_delay;             // multicopter safety delay for landing detector

#ifdef USE_MR_BRAKING_MODE
        uint16_t braking_speed_threshold;       // above this speed braking routine might kick in
        uint16_t braking_disengage_speed;       // below this speed braking will be disengaged
        uint16_t braking_timeout;               // Timeout for braking mode
        uint8_t  braking_boost_factor;          // Acceleration boost multiplier at max speed
        uint16_t braking_boost_timeout;         // Timeout for boost mode
        uint16_t braking_boost_speed_threshold; // Above this speed braking boost mode can engage
        uint16_t braking_boost_disengage_speed; // Below this speed braking boost will disengage
        uint8_t  braking_bank_angle;            // Max angle [deg] that MR is allowed duing braking boost phase
#endif

        uint8_t posDecelerationTime;            // Brake time parameter
        uint8_t posResponseExpo;                // Position controller expo (taret vel expo for MC)
        bool slowDownForTurning;             // Slow down during WP missions when changing heading on next waypoint
    } mc;

    struct {
        uint8_t  max_bank_angle;             // Fixed wing max banking angle (deg)
        uint8_t  max_climb_angle;            // Fixed wing max banking angle (deg)
        uint8_t  max_dive_angle;             // Fixed wing max banking angle (deg)
        uint16_t cruise_speed;               // Speed at cruise throttle (cm/s), used for time/distance left before RTH
        uint8_t control_smoothness;          // The amount of smoothing to apply to controls for navigation
        uint16_t pitch_to_throttle_smooth;    // How smoothly the autopilot makes pitch to throttle correction inside a deadband defined by pitch_to_throttle_thresh.
        uint8_t  pitch_to_throttle_thresh;   // Threshold from average pitch where momentary pitch_to_throttle correction kicks in. [decidegrees]
        uint16_t loiter_radius;              // Loiter radius when executing PH on a fixed wing
        int8_t land_dive_angle;
        uint16_t launch_velocity_thresh;     // Velocity threshold for swing launch detection
        uint16_t launch_accel_thresh;        // Acceleration threshold for launch detection (cm/s/s)
        uint16_t launch_time_thresh;         // Time threshold for launch detection (ms)
        uint16_t launch_motor_timer;         // Time to wait before setting launch_throttle (ms)
        uint16_t launch_idle_motor_timer;    // Time to wait before motor starts at_idle throttle (ms)
        uint16_t launch_motor_spinup_time;   // Time to speed-up motors from idle to launch_throttle (ESC desync prevention)
        uint16_t launch_end_time;            // Time to make the transition from launch angle to leveled and throttle transition from launch throttle to the stick position
        uint16_t launch_min_time;	           // Minimum time in launch mode to prevent possible bump of the sticks from leaving launch mode early
        uint16_t launch_timeout;             // Launch timeout to disable launch mode and swith to normal flight (ms)
        uint16_t launch_max_altitude;        // cm, altitude where to consider launch ended
        uint8_t  launch_climb_angle;         // Target climb angle for launch (deg)
        uint8_t  launch_max_angle;           // Max tilt angle (pitch/roll combined) to consider launch successful. Set to 180 to disable completely [deg]
        uint8_t  cruise_yaw_rate;            // Max yaw rate (dps) when CRUISE MODE is enabled
        bool     allow_manual_thr_increase;
        bool    useFwNavYawControl;
        uint8_t yawControlDeadband;
    } fw;
} navConfig_t;

PG_DECLARE(navConfig_t, navConfig);

typedef struct gpsOrigin_s {
    bool    valid;
    float   scale;
    int32_t lat;    // Lattitude * 1e+7
    int32_t lon;    // Longitude * 1e+7
    int32_t alt;    // Altitude in centimeters (meters * 100)
} gpsOrigin_t;

typedef enum {
    NAV_WP_ACTION_WAYPOINT  = 0x01,
    NAV_WP_ACTION_HOLD_TIME = 0x03,
    NAV_WP_ACTION_RTH       = 0x04,
    NAV_WP_ACTION_SET_POI   = 0x05,
    NAV_WP_ACTION_JUMP      = 0x06,
    NAV_WP_ACTION_SET_HEAD  = 0x07,
    NAV_WP_ACTION_LAND      = 0x08
} navWaypointActions_e;

typedef enum {
    NAV_WP_HEAD_MODE_NONE  = 0,
    NAV_WP_HEAD_MODE_POI   = 1,
    NAV_WP_HEAD_MODE_FIXED = 2
} navWaypointHeadings_e;

typedef enum {
    NAV_WP_FLAG_HOME = 0x48,
    NAV_WP_FLAG_LAST = 0xA5
} navWaypointFlags_e;

typedef struct {
    uint8_t action;
    int32_t lat;
    int32_t lon;
    int32_t alt;
    int16_t p1, p2, p3;
    uint8_t flag;
} navWaypoint_t;

typedef struct {
    navWaypointHeadings_e  mode;
    uint32_t heading; // fixed heading * 100 (SET_HEAD)
    fpVector3_t poi_pos; // POI location in local coordinates (SET_POI)
} navWapointHeading_t;

typedef struct radar_pois_s {
    gpsLocation_t gps;
    uint8_t state;
    uint16_t heading; // °
    uint16_t speed; // cm/s
    uint8_t lq; // from 0 t o 4
    uint16_t distance; // m
    int16_t altitude; // m
    int16_t direction; // °
} radar_pois_t;

#define RADAR_MAX_POIS 5

extern radar_pois_t radar_pois[RADAR_MAX_POIS];

typedef struct {
    fpVector3_t pos;
    int32_t     yaw;             // deg * 100
} navWaypointPosition_t;

typedef struct navDestinationPath_s {
    uint32_t distance; // meters * 100
    int32_t bearing; // deg * 100
} navDestinationPath_t;

typedef struct navigationPIDControllers_s {
    /* Multicopter PIDs */
    pidController_t   pos[XYZ_AXIS_COUNT];
    pidController_t vel[XYZ_AXIS_COUNT];
    pidController_t surface;

    /* Fixed-wing PIDs */
    pidController_t fw_alt;
    pidController_t fw_nav;
    pidController_t fw_heading;
} navigationPIDControllers_t;

/* MultiWii-compatible params for telemetry */
typedef enum {
    MW_GPS_MODE_NONE = 0,
    MW_GPS_MODE_HOLD,
    MW_GPS_MODE_RTH,
    MW_GPS_MODE_NAV,
    MW_GPS_MODE_EMERG = 15
} navSystemStatus_Mode_e;

typedef enum {
    MW_NAV_STATE_NONE = 0,                // None
    MW_NAV_STATE_RTH_START,               // RTH Start
    MW_NAV_STATE_RTH_ENROUTE,             // RTH Enroute
    MW_NAV_STATE_HOLD_INFINIT,            // PosHold infinit
    MW_NAV_STATE_HOLD_TIMED,              // PosHold timed
    MW_NAV_STATE_WP_ENROUTE,              // WP Enroute
    MW_NAV_STATE_PROCESS_NEXT,            // Process next
    MW_NAV_STATE_DO_JUMP,                 // Jump
    MW_NAV_STATE_LAND_START,              // Start Land (unused)
    MW_NAV_STATE_LAND_IN_PROGRESS,        // Land in Progress
    MW_NAV_STATE_LANDED,                  // Landed
    MW_NAV_STATE_LAND_SETTLE,             // Settling before land
    MW_NAV_STATE_LAND_START_DESCENT,      // Start descent
    MW_NAV_STATE_HOVER_ABOVE_HOME,        // Hover/Loitering above home
    MW_NAV_STATE_EMERGENCY_LANDING,       // Emergency landing
    MW_NAV_STATE_RTH_CLIMB,               // RTH Climb safe altitude
} navSystemStatus_State_e;

typedef enum {
    MW_NAV_ERROR_NONE = 0,            //All systems clear
    MW_NAV_ERROR_TOOFAR,              //Next waypoint distance is more than safety distance
    MW_NAV_ERROR_SPOILED_GPS,         //GPS reception is compromised - Nav paused - copter is adrift !
    MW_NAV_ERROR_WP_CRC,              //CRC error reading WP data from EEPROM - Nav stopped
    MW_NAV_ERROR_FINISH,              //End flag detected, navigation finished
    MW_NAV_ERROR_TIMEWAIT,            //Waiting for poshold timer
    MW_NAV_ERROR_INVALID_JUMP,        //Invalid jump target detected, aborting
    MW_NAV_ERROR_INVALID_DATA,        //Invalid mission step action code, aborting, copter is adrift
    MW_NAV_ERROR_WAIT_FOR_RTH_ALT,    //Waiting to reach RTH Altitude
    MW_NAV_ERROR_GPS_FIX_LOST,        //Gps fix lost, aborting mission
    MW_NAV_ERROR_DISARMED,            //NAV engine disabled due disarm
    MW_NAV_ERROR_LANDING              //Landing
} navSystemStatus_Error_e;

typedef enum {
    MW_NAV_FLAG_ADJUSTING_POSITION  = 1 << 0,
    MW_NAV_FLAG_ADJUSTING_ALTITUDE  = 1 << 1,
} navSystemStatus_Flags_e;

typedef struct {
    navSystemStatus_Mode_e  mode;
    navSystemStatus_State_e state;
    navSystemStatus_Error_e error;
    navSystemStatus_Flags_e flags;
    uint8_t                 activeWpNumber;
    navWaypointActions_e    activeWpAction;
} navSystemStatus_t;

void navigationUsePIDs(void);
void navigationInit(void);

/* Position estimator update functions */
void updatePositionEstimator_BaroTopic(timeUs_t currentTimeUs);
void updatePositionEstimator_OpticalFlowTopic(timeUs_t currentTimeUs);
void updatePositionEstimator_SurfaceTopic(timeUs_t currentTimeUs, float newSurfaceAlt);
void updatePositionEstimator_PitotTopic(timeUs_t currentTimeUs);

/* Navigation system updates */
void updateWaypointsAndNavigationMode(void);
void updatePositionEstimator(void);
void applyWaypointNavigationAndAltitudeHold(void);

/* Functions to signal navigation requirements to main loop */
bool navigationRequiresAngleMode(void);
bool navigationRequiresThrottleTiltCompensation(void);
bool navigationRequiresTurnAssistance(void);
int8_t navigationGetHeadingControlState(void);
// Returns wether arming is blocked by the navigation system.
// If usedBypass is provided, it will indicate wether any checks
// were bypassed due to user input.
navArmingBlocker_e navigationIsBlockingArming(bool *usedBypass);
bool navigationPositionEstimateIsHealthy(void);
bool navIsCalibrationComplete(void);
bool navigationTerrainFollowingEnabled(void);

/* Access to estimated position and velocity */
typedef struct {
    uint8_t altStatus;
    uint8_t posStatus;
    uint8_t velStatus;
    uint8_t aglStatus;
    fpVector3_t pos;
    fpVector3_t vel;
    float agl;
} navPositionAndVelocity_t;

float getEstimatedActualVelocity(int axis);
float getEstimatedActualPosition(int axis);
uint32_t getTotalTravelDistance(void);
void getEstimatedPositionAndVelocity(navPositionAndVelocity_t * pos);

/* Waypoint list access functions */
int getWaypointCount(void);
bool isWaypointListValid(void);
void getWaypoint(uint8_t wpNumber, navWaypoint_t * wpData);
void setWaypoint(uint8_t wpNumber, const navWaypoint_t * wpData);
void resetWaypointList(void);
bool loadNonVolatileWaypointList(bool clearIfLoaded);
bool saveNonVolatileWaypointList(void);
void selectMultiMissionIndex(int8_t increment);
void setMultiMissionOnArm(void);

float getFinalRTHAltitude(void);
int16_t fixedWingPitchToThrottleCorrection(int16_t pitch, timeUs_t currentTimeUs);

/* Geodetic functions */
typedef enum {
    GEO_ALT_ABSOLUTE,
    GEO_ALT_RELATIVE
} geoAltitudeConversionMode_e;

typedef enum {
    GEO_ORIGIN_SET,
    GEO_ORIGIN_RESET_ALTITUDE
} geoOriginResetMode_e;

typedef enum {
    NAV_WP_TAKEOFF_DATUM,
    NAV_WP_MSL_DATUM
} geoAltitudeDatumFlag_e;

// geoSetOrigin stores the location provided in llh as a GPS origin in the
// provided origin parameter. resetMode indicates wether all origin coordinates
// should be overwritten by llh (GEO_ORIGIN_SET) or just the altitude, leaving
// other fields untouched (GEO_ORIGIN_RESET_ALTITUDE).
void geoSetOrigin(gpsOrigin_t *origin, const gpsLocation_t *llh, geoOriginResetMode_e resetMode);
// geoConvertGeodeticToLocal converts the geodetic location given in llh to
// the local coordinate space and stores the result in pos. The altConv
// indicates wether the altitude in llh is relative to the default GPS
// origin (GEO_ALT_RELATIVE) or absolute (e.g. Earth frame)
// (GEO_ALT_ABSOLUTE). If origin is invalid pos is set to
// (0, 0, 0) and false is returned. It returns true otherwise.
bool geoConvertGeodeticToLocal(fpVector3_t *pos, const gpsOrigin_t *origin, const gpsLocation_t *llh, geoAltitudeConversionMode_e altConv);
// geoConvertGeodeticToLocalOrigin calls geoConvertGeodeticToLocal with the
// default GPS origin.
bool geoConvertGeodeticToLocalOrigin(fpVector3_t * pos, const gpsLocation_t *llh, geoAltitudeConversionMode_e altConv);
// geoConvertLocalToGeodetic converts a local point as provided in pos to
// geodetic coordinates using the provided GPS origin. It returns wether
// the provided origin is valid and the conversion could be performed.
bool geoConvertLocalToGeodetic(gpsLocation_t *llh, const gpsOrigin_t *origin, const fpVector3_t *pos);
float geoCalculateMagDeclination(const gpsLocation_t * llh); // degrees units
// Select absolute or relative altitude based on WP mission flag setting
geoAltitudeConversionMode_e waypointMissionAltConvMode(geoAltitudeDatumFlag_e datumFlag);

/* Distance/bearing calculation */
bool navCalculatePathToDestination(navDestinationPath_t *result, const fpVector3_t * destinationPos);
uint32_t distanceToFirstWP(void);

/* Failsafe-forced RTH mode */
void activateForcedRTH(void);
void abortForcedRTH(void);
rthState_e getStateOfForcedRTH(void);

/* Failsafe-forced Emergency Landing mode */
void activateForcedEmergLanding(void);
void abortForcedEmergLanding(void);
emergLandState_e getStateOfForcedEmergLanding(void);

/* Getter functions which return data about the state of the navigation system */
bool navigationInAutomaticThrottleMode(void);
bool navigationIsControllingThrottle(void);
bool isFixedWingAutoThrottleManuallyIncreased(void);
bool navigationIsFlyingAutonomousMode(void);
bool navigationIsExecutingAnEmergencyLanding(void);
bool navigationIsControllingAltitude(void);
/* Returns true iff navConfig()->general.flags.rth_allow_landing is NAV_RTH_ALLOW_LANDING_ALWAYS
 * or if it's NAV_RTH_ALLOW_LANDING_FAILSAFE and failsafe mode is active.
 */
bool navigationRTHAllowsLanding(void);
bool isWaypointMissionRTHActive(void);

bool isNavLaunchEnabled(void);
bool isFixedWingLaunchDetected(void);
bool isFixedWingLaunchFinishedOrAborted(void);
const char * fixedWingLaunchStateMessage(void);

float calculateAverageSpeed(void);

const navigationPIDControllers_t* getNavigationPIDControllers(void);

int32_t navigationGetHeadingError(void);
int32_t getCruiseHeadingAdjustment(void);
bool isAdjustingPosition(void);
bool isAdjustingHeading(void);

/* Returns the heading recorded when home position was acquired.
 * Note that the navigation system uses deg*100 as unit and angles
 * are in the [0, 360 * 100) interval.
 */
int32_t navigationGetHomeHeading(void);

/* Compatibility data */
extern navSystemStatus_t    NAV_Status;

extern int16_t navCurrentState;
extern int16_t navActualVelocity[3];
extern int16_t navDesiredVelocity[3];
extern int32_t navTargetPosition[3];
extern int32_t navLatestActualPosition[3];
extern int16_t navActualSurface;
extern uint16_t navFlags;
extern uint16_t navEPH;
extern uint16_t navEPV;
extern int16_t navAccNEU[3];

#else

#define navigationRequiresAngleMode() (0)
#define navigationGetHeadingControlState() (0)
#define navigationRequiresThrottleTiltCompensation() (0)
#define getEstimatedActualVelocity(axis) (0)
#define navigationIsControllingThrottle() (0)
#define navigationRTHAllowsLanding() (0)
#define navigationGetHomeHeading() (0)

#endif<|MERGE_RESOLUTION|>--- conflicted
+++ resolved
@@ -143,18 +143,17 @@
 } navRTHClimbFirst_e;
 
 typedef enum {
-<<<<<<< HEAD
     WP_PLAN_WAIT,
     WP_PLAN_SAVE,
     WP_PLAN_OK,
     WP_PLAN_FULL,
 } wpMissionPlannerStatus_e;
-=======
+
+typedef enum {
     WP_MISSION_START,
     WP_MISSION_RESUME,
     WP_MISSION_SWITCH,
 } navMissionRestart_e;
->>>>>>> 264955ba
 
 typedef struct positionEstimationConfig_s {
     uint8_t automatic_mag_declination;
@@ -210,11 +209,8 @@
             uint8_t rth_alt_control_override;   // Override RTH Altitude and Climb First settings using Pitch and Roll stick
             uint8_t nav_overrides_motor_stop;   // Autonomous modes override motor_stop setting and user command to stop motor
             uint8_t safehome_usage_mode;        // Controls when safehomes are used
-<<<<<<< HEAD
             uint8_t mission_planner_reset;      // Allow WP Mission Planner reset using mode toggle (resets WPs to 0)
-=======
             uint8_t waypoint_mission_restart;   // Waypoint mission restart action
->>>>>>> 264955ba
         } flags;
 
         uint8_t  pos_failure_timeout;           // Time to wait before switching to emergency landing (0 - disable)
