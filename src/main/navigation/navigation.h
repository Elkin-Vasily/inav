--- conflicted
+++ resolved
@@ -209,11 +209,8 @@
             uint8_t rth_alt_control_override;   // Override RTH Altitude and Climb First settings using Pitch and Roll stick
             uint8_t nav_overrides_motor_stop;   // Autonomous modes override motor_stop setting and user command to stop motor
             uint8_t safehome_usage_mode;        // Controls when safehomes are used
-<<<<<<< HEAD
             uint8_t soaring_motor_stop;         // stop motor when Soaring mode enabled
-=======
             uint8_t mission_planner_reset;      // Allow WP Mission Planner reset using mode toggle (resets WPs to 0)
->>>>>>> d5b7a2ce
             uint8_t waypoint_mission_restart;   // Waypoint mission restart action
         } flags;
 
