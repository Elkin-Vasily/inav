/*
 * This file is part of Cleanflight.
 *
 * Cleanflight is free software: you can redistribute it and/or modify
 * it under the terms of the GNU General Public License as published by
 * the Free Software Foundation, either version 3 of the License, or
 * (at your option) any later version.
 *
 * Cleanflight is distributed in the hope that it will be useful,
 * but WITHOUT ANY WARRANTY; without even the implied warranty of
 * MERCHANTABILITY or FITNESS FOR A PARTICULAR PURPOSE.  See the
 * GNU General Public License for more details.
 *
 * You should have received a copy of the GNU General Public License
 * along with Cleanflight.  If not, see <http://www.gnu.org/licenses/>.
 */

#include <stdbool.h>
#include <stdint.h>
#include <string.h>

#include <math.h>

#include "platform.h"

#ifdef USE_MAG_AK8963

#include "build/debug.h"

#include "common/axis.h"
#include "common/maths.h"
#include "common/utils.h"

#include "drivers/time.h"
#include "drivers/io.h"
#include "drivers/bus.h"

#include "drivers/sensor.h"
#include "drivers/compass/compass.h"

// AK8963, mag sensor address
#define AK8963_MAG_I2C_ADDRESS          0x0C
#define AK8963_DEVICE_ID                0x48


// Registers
#define AK8963_MAG_REG_WHO_AM_I         0x00
#define AK8963_MAG_REG_INFO             0x01
#define AK8963_MAG_REG_STATUS1          0x02
#define AK8963_MAG_REG_HXL              0x03
#define AK8963_MAG_REG_HXH              0x04
#define AK8963_MAG_REG_HYL              0x05
#define AK8963_MAG_REG_HYH              0x06
#define AK8963_MAG_REG_HZL              0x07
#define AK8963_MAG_REG_HZH              0x08
#define AK8963_MAG_REG_STATUS2          0x09
#define AK8963_MAG_REG_CNTL             0x0a
#define AK8963_MAG_REG_ASCT             0x0c // self test
#define AK8963_MAG_REG_ASAX             0x10 // Fuse ROM x-axis sensitivity adjustment value
#define AK8963_MAG_REG_ASAY             0x11 // Fuse ROM y-axis sensitivity adjustment value
#define AK8963_MAG_REG_ASAZ             0x12 // Fuse ROM z-axis sensitivity adjustment value

#define READ_FLAG                       0x80

#define STATUS1_DATA_READY              0x01
#define STATUS1_DATA_OVERRUN            0x02

#define STATUS2_MAG_SENSOR_OVERFLOW     0x08

#define CNTL_MODE_POWER_DOWN            0x00
#define CNTL_MODE_ONCE                  0x01
#define CNTL_MODE_CONT1                 0x02
#define CNTL_MODE_CONT2                 0x06
#define CNTL_MODE_SELF_TEST             0x08
#define CNTL_MODE_FUSE_ROM              0x0F
#define CNTL_BIT_14_BIT                 0x00
#define CNTL_BIT_16_BIT                 0x10

static int16_t magGain[3];

static bool ak8963Init(magDev_t * mag)
{
    bool ack;
    UNUSED(ack);
    uint8_t calibration[3];
    uint8_t status;

    ack = busWrite(mag->busDev, AK8963_MAG_REG_CNTL, CNTL_MODE_POWER_DOWN); // power down before entering fuse mode
    delay(20);

    ack = busWrite(mag->busDev, AK8963_MAG_REG_CNTL, CNTL_MODE_FUSE_ROM); // Enter Fuse ROM access mode
    delay(10);

    ack = busReadBuf(mag->busDev, AK8963_MAG_REG_ASAX, calibration, sizeof(calibration)); // Read the x-, y-, and z-axis calibration values
    delay(10);

    magGain[X] = calibration[X] + 128;
    magGain[Y] = calibration[Y] + 128;
    magGain[Z] = calibration[Z] + 128;

    ack = busWrite(mag->busDev, AK8963_MAG_REG_CNTL, CNTL_MODE_POWER_DOWN); // power down after reading.
    delay(10);

    // Clear status registers
    ack = busRead(mag->busDev, AK8963_MAG_REG_STATUS1, &status);
    ack = busRead(mag->busDev, AK8963_MAG_REG_STATUS2, &status);

    ack = busWrite(mag->busDev, AK8963_MAG_REG_CNTL, CNTL_BIT_16_BIT | CNTL_MODE_ONCE);

    return true;
}

static int16_t parseMag(uint8_t *raw, int16_t gain) {
  int ret = (int16_t)(raw[1] << 8 | raw[0]) * gain / 256;
  return constrain(ret, INT16_MIN, INT16_MAX);
}

static bool ak8963Read(magDev_t * mag)
{
    bool ack = false;
    uint8_t buf[7];

    ack = busRead(mag->busDev, AK8963_MAG_REG_STATUS1, &buf[0]);

    if (!ack || (buf[0] & STATUS1_DATA_READY) == 0) {
        return false;
    }

    ack = busReadBuf(mag->busDev, AK8963_MAG_REG_HXL, &buf[0], 7);

    if (!ack) {
        return false;
    }

    ack = busWrite(mag->busDev, AK8963_MAG_REG_CNTL, CNTL_BIT_16_BIT | CNTL_MODE_ONCE);

    if (buf[6] & STATUS2_MAG_SENSOR_OVERFLOW) {
        return false;
    }

    mag->magADCRaw[X] = -parseMag(buf + 0, magGain[X]);
    mag->magADCRaw[Y] = -parseMag(buf + 2, magGain[Y]);
    mag->magADCRaw[Z] = -parseMag(buf + 4, magGain[Z]);

    return true;
}

#define DETECTION_MAX_RETRY_COUNT   5
static bool deviceDetect(magDev_t * mag)
{
    for (int retryCount = 0; retryCount < DETECTION_MAX_RETRY_COUNT; retryCount++) {
        delay(10);

        uint8_t sig = 0;
        bool ack = busRead(mag->busDev, AK8963_MAG_REG_WHO_AM_I, &sig);

        if (ack && sig == AK8963_DEVICE_ID) {
            return true;
        }
    }

    return false;
}

bool ak8963Detect(magDev_t * mag)
{
<<<<<<< HEAD
    mag->busDev = busDeviceInit(BUSTYPE_I2C, DEVHW_AK8963, mag->magSensorToUse, OWNER_COMPASS);
=======
    mag->busDev = busDeviceInit(BUSTYPE_ANY, DEVHW_AK8963, 0, OWNER_COMPASS);
>>>>>>> b0933cb4
    if (mag->busDev == NULL) {
        return false;
    }

    if (!deviceDetect(mag)) {
        busDeviceDeInit(mag->busDev);
        return false;
    }

    mag->init = ak8963Init;
    mag->read = ak8963Read;

    return true;
}
#endif<|MERGE_RESOLUTION|>--- conflicted
+++ resolved
@@ -164,11 +164,7 @@
 
 bool ak8963Detect(magDev_t * mag)
 {
-<<<<<<< HEAD
     mag->busDev = busDeviceInit(BUSTYPE_I2C, DEVHW_AK8963, mag->magSensorToUse, OWNER_COMPASS);
-=======
-    mag->busDev = busDeviceInit(BUSTYPE_ANY, DEVHW_AK8963, 0, OWNER_COMPASS);
->>>>>>> b0933cb4
     if (mag->busDev == NULL) {
         return false;
     }
