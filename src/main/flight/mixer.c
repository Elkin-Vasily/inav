/*
 * This file is part of Cleanflight.
 *
 * Cleanflight is free software: you can redistribute it and/or modify
 * it under the terms of the GNU General Public License as published by
 * the Free Software Foundation, either version 3 of the License, or
 * (at your option) any later version.
 *
 * Cleanflight is distributed in the hope that it will be useful,
 * but WITHOUT ANY WARRANTY; without even the implied warranty of
 * MERCHANTABILITY or FITNESS FOR A PARTICULAR PURPOSE.  See the
 * GNU General Public License for more details.
 *
 * You should have received a copy of the GNU General Public License
 * along with Cleanflight.  If not, see <http://www.gnu.org/licenses/>.
 */

#include <stdbool.h>
#include <stdint.h>
#include <string.h>

#include "platform.h"

#include "build/debug.h"

#include "common/axis.h"
#include "common/filter.h"
#include "common/maths.h"
#include "common/utils.h"
#include "common/global_functions.h"

#include "config/feature.h"
#include "config/parameter_group.h"
#include "config/parameter_group_ids.h"

#include "drivers/pwm_output.h"
#include "drivers/pwm_mapping.h"
#include "drivers/time.h"

#include "fc/config.h"
#include "fc/rc_controls.h"
#include "fc/rc_modes.h"
#include "fc/runtime_config.h"

#include "flight/failsafe.h"
#include "flight/imu.h"
#include "flight/mixer.h"
#include "flight/pid.h"
#include "flight/servos.h"

#include "navigation/navigation.h"

#include "rx/rx.h"

#include "sensors/battery.h"

FASTRAM int16_t motor[MAX_SUPPORTED_MOTORS];
FASTRAM int16_t motor_disarmed[MAX_SUPPORTED_MOTORS];
static float motorMixRange;
static float mixerScale = 1.0f;
static EXTENDED_FASTRAM motorMixer_t currentMixer[MAX_SUPPORTED_MOTORS];
static EXTENDED_FASTRAM uint8_t motorCount = 0;
EXTENDED_FASTRAM int mixerThrottleCommand;

PG_REGISTER_WITH_RESET_TEMPLATE(flight3DConfig_t, flight3DConfig, PG_MOTOR_3D_CONFIG, 0);

PG_RESET_TEMPLATE(flight3DConfig_t, flight3DConfig,
    .deadband3d_low = 1406,
    .deadband3d_high = 1514,
    .neutral3d = 1460
);

PG_REGISTER_WITH_RESET_TEMPLATE(mixerConfig_t, mixerConfig, PG_MIXER_CONFIG, 2);

PG_RESET_TEMPLATE(mixerConfig_t, mixerConfig,
    .yaw_motor_direction = 1,
<<<<<<< HEAD
=======
    .yaw_jump_prevention_limit = 500,
>>>>>>> e04b9726
    .platformType = PLATFORM_MULTIROTOR,
    .hasFlaps = false,
    .appliedMixerPreset = -1, //This flag is not available in CLI and used by Configurator only
    .fwMinThrottleDownPitchAngle = 0
);

#ifdef BRUSHED_MOTORS
#define DEFAULT_PWM_PROTOCOL    PWM_TYPE_BRUSHED
#define DEFAULT_PWM_RATE        16000
#define DEFAULT_MIN_THROTTLE    1000
#else
#define DEFAULT_PWM_PROTOCOL    PWM_TYPE_STANDARD
#define DEFAULT_PWM_RATE        400
#define DEFAULT_MIN_THROTTLE    1150
#endif

#define DEFAULT_MAX_THROTTLE    1850

PG_REGISTER_WITH_RESET_TEMPLATE(motorConfig_t, motorConfig, PG_MOTOR_CONFIG, 3);

PG_RESET_TEMPLATE(motorConfig_t, motorConfig,
    .minthrottle = DEFAULT_MIN_THROTTLE,
    .motorPwmProtocol = DEFAULT_PWM_PROTOCOL,
    .motorPwmRate = DEFAULT_PWM_RATE,
    .maxthrottle = DEFAULT_MAX_THROTTLE,
    .mincommand = 1000,
    .motorAccelTimeMs = 0,
    .motorDecelTimeMs = 0,
    .digitalIdleOffsetValue = 450,   // Same scale as in Betaflight
    .throttleScale = 1.0f
);

PG_REGISTER_ARRAY(motorMixer_t, MAX_SUPPORTED_MOTORS, primaryMotorMixer, PG_MOTOR_MIXER, 0);

static void computeMotorCount(void)
{
    motorCount = 0;
    for (int i = 0; i < MAX_SUPPORTED_MOTORS; i++) {
        // check if done
        if (primaryMotorMixer(i)->throttle == 0.0f) {
            break;
        }
        motorCount++;
    }
}

uint8_t FAST_CODE NOINLINE getMotorCount(void) {
    return motorCount;
}

float getMotorMixRange(void)
{
    return motorMixRange;
}

bool mixerIsOutputSaturated(void)
{
    return motorMixRange >= 1.0f;
}

void mixerUpdateStateFlags(void)
{
    // set flag that we're on something with wings
    if (mixerConfig()->platformType == PLATFORM_AIRPLANE) {
        ENABLE_STATE(FIXED_WING);
    } else if (mixerConfig()->platformType == PLATFORM_HELICOPTER) {
        DISABLE_STATE(FIXED_WING);
    } else {
        DISABLE_STATE(FIXED_WING);
    }

    if (mixerConfig()->hasFlaps) {
        ENABLE_STATE(FLAPERON_AVAILABLE);
    } else {
        DISABLE_STATE(FLAPERON_AVAILABLE);
    }
}

void mixerInit(void)
{
    computeMotorCount();
    loadPrimaryMotorMixer();
    // in 3D mode, mixer gain has to be halved
    if (feature(FEATURE_3D)) {
        mixerScale = 0.5f;
    }

    mixerResetDisarmedMotors();
}

void mixerResetDisarmedMotors(void)
{
    // set disarmed motor values
    for (int i = 0; i < MAX_SUPPORTED_MOTORS; i++) {
        motor_disarmed[i] = feature(FEATURE_3D) ? flight3DConfig()->neutral3d : motorConfig()->mincommand;
    }
}

void FAST_CODE NOINLINE writeMotors(void)
{
    for (int i = 0; i < motorCount; i++) {
        uint16_t motorValue;

#ifdef USE_DSHOT
        // If we use DSHOT we need to convert motorValue to DSHOT ranges
        if (isMotorProtocolDigital()) {
            const float dshotMinThrottleOffset = (DSHOT_MAX_THROTTLE - DSHOT_MIN_THROTTLE) / 10000.0f * motorConfig()->digitalIdleOffsetValue;

            if (feature(FEATURE_3D)) {
                if (motor[i] >= motorConfig()->minthrottle && motor[i] <= flight3DConfig()->deadband3d_low) {
                    motorValue = scaleRangef(motor[i], motorConfig()->minthrottle, flight3DConfig()->deadband3d_low, DSHOT_3D_DEADBAND_LOW, dshotMinThrottleOffset + DSHOT_MIN_THROTTLE);
                    motorValue = constrain(motorValue, DSHOT_MIN_THROTTLE, DSHOT_3D_DEADBAND_LOW);
                }
                else if (motor[i] >= flight3DConfig()->deadband3d_high && motor[i] <= motorConfig()->maxthrottle) {
                    motorValue = scaleRangef(motor[i], flight3DConfig()->deadband3d_high, motorConfig()->maxthrottle, dshotMinThrottleOffset + DSHOT_3D_DEADBAND_HIGH, DSHOT_MAX_THROTTLE);
                    motorValue = constrain(motorValue, DSHOT_3D_DEADBAND_HIGH, DSHOT_MAX_THROTTLE);
                }
                else {
                    motorValue = DSHOT_DISARM_COMMAND;
                }
            }
            else {
                if (motor[i] < motorConfig()->minthrottle) {    // motor disarmed
                    motorValue = DSHOT_DISARM_COMMAND;
                }
                else {
                    motorValue = scaleRangef(motor[i], motorConfig()->minthrottle, motorConfig()->maxthrottle, (dshotMinThrottleOffset + DSHOT_MIN_THROTTLE), DSHOT_MAX_THROTTLE);
                    motorValue = constrain(motorValue, (dshotMinThrottleOffset + DSHOT_MIN_THROTTLE), DSHOT_MAX_THROTTLE);
                }
            }
        }
        else {
            motorValue = motor[i];
        }
#else
        // We don't define USE_DSHOT
        motorValue = motor[i];
#endif

        pwmWriteMotor(i, motorValue);
    }
}

void writeAllMotors(int16_t mc)
{
    // Sends commands to all motors
    for (int i = 0; i < motorCount; i++) {
        motor[i] = mc;
    }
    writeMotors();
}

void stopMotors(void)
{
    writeAllMotors(feature(FEATURE_3D) ? flight3DConfig()->neutral3d : motorConfig()->mincommand);

    delay(50); // give the timers and ESCs a chance to react.
}

void stopPwmAllMotors(void)
{
    pwmShutdownPulsesForAllMotors(motorCount);
}

static void applyMotorRateLimiting(const float dT)
{
    static float motorPrevious[MAX_SUPPORTED_MOTORS] = { 0 };

    if (feature(FEATURE_3D)) {
        // FIXME: Don't apply rate limiting in 3D mode
        for (int i = 0; i < motorCount; i++) {
            motorPrevious[i] = motor[i];
        }
    }
    else {
        // Calculate max motor step
        const uint16_t motorRange = motorConfig()->maxthrottle - motorConfig()->minthrottle;
        const float motorMaxInc = (motorConfig()->motorAccelTimeMs == 0) ? 2000 : motorRange * dT / (motorConfig()->motorAccelTimeMs * 1e-3f);
        const float motorMaxDec = (motorConfig()->motorDecelTimeMs == 0) ? 2000 : motorRange * dT / (motorConfig()->motorDecelTimeMs * 1e-3f);

        for (int i = 0; i < motorCount; i++) {
            // Apply motor rate limiting
            motorPrevious[i] = constrainf(motor[i], motorPrevious[i] - motorMaxDec, motorPrevious[i] + motorMaxInc);

            // Handle throttle below min_throttle (motor start/stop)
            if (motorPrevious[i] < motorConfig()->minthrottle) {
                if (motor[i] < motorConfig()->minthrottle) {
                    motorPrevious[i] = motor[i];
                }
                else {
                    motorPrevious[i] = motorConfig()->minthrottle;
                }
            }
        }
    }

    // Update motor values
    for (int i = 0; i < motorCount; i++) {
        motor[i] = motorPrevious[i];
    }
}

void FAST_CODE NOINLINE mixTable(const float dT)
{
    int16_t input[3];   // RPY, range [-500:+500]
    // Allow direct stick input to motors in passthrough mode on airplanes
    if (STATE(FIXED_WING) && FLIGHT_MODE(MANUAL_MODE)) {
        // Direct passthru from RX
        input[ROLL] = rcCommand[ROLL];
        input[PITCH] = rcCommand[PITCH];
        input[YAW] = rcCommand[YAW];
    }
    else {
        input[ROLL] = axisPID[ROLL];
        input[PITCH] = axisPID[PITCH];
        input[YAW] = axisPID[YAW];
    }

    // Initial mixer concept by bdoiron74 reused and optimized for Air Mode
    int16_t rpyMix[MAX_SUPPORTED_MOTORS];
    int16_t rpyMixMax = 0; // assumption: symetrical about zero.
    int16_t rpyMixMin = 0;

    // motors for non-servo mixes
    for (int i = 0; i < motorCount; i++) {
        rpyMix[i] =
            (input[PITCH] * currentMixer[i].pitch +
            input[ROLL] * currentMixer[i].roll +
            -mixerConfig()->yaw_motor_direction * input[YAW] * currentMixer[i].yaw) * mixerScale;

        if (rpyMix[i] > rpyMixMax) rpyMixMax = rpyMix[i];
        if (rpyMix[i] < rpyMixMin) rpyMixMin = rpyMix[i];
    }

    int16_t rpyMixRange = rpyMixMax - rpyMixMin;
    int16_t throttleRange;
    int16_t throttleMin, throttleMax;
    static int16_t throttlePrevious = 0;   // Store the last throttle direction for deadband transitions

    // Find min and max throttle based on condition.
#ifdef USE_GLOBAL_FUNCTIONS
    if (GLOBAL_FUNCTION_FLAG(GLOBAL_FUNCTION_FLAG_OVERRIDE_THROTTLE)) {
        throttleMin = motorConfig()->minthrottle;
        throttleMax = motorConfig()->maxthrottle;
        mixerThrottleCommand = constrain(globalFunctionValues[GLOBAL_FUNCTION_ACTION_OVERRIDE_THROTTLE], throttleMin, throttleMax); 
    } else
#endif
    if (feature(FEATURE_3D)) {
        if (!ARMING_FLAG(ARMED)) throttlePrevious = PWM_RANGE_MIDDLE; // When disarmed set to mid_rc. It always results in positive direction after arming.

        if ((rcCommand[THROTTLE] <= (PWM_RANGE_MIDDLE - rcControlsConfig()->deadband3d_throttle))) { // Out of band handling
            throttleMax = flight3DConfig()->deadband3d_low;
            throttleMin = motorConfig()->minthrottle;
            throttlePrevious = mixerThrottleCommand = rcCommand[THROTTLE];
        } else if (rcCommand[THROTTLE] >= (PWM_RANGE_MIDDLE + rcControlsConfig()->deadband3d_throttle)) { // Positive handling
            throttleMax = motorConfig()->maxthrottle;
            throttleMin = flight3DConfig()->deadband3d_high;
            throttlePrevious = mixerThrottleCommand = rcCommand[THROTTLE];
        } else if ((throttlePrevious <= (PWM_RANGE_MIDDLE - rcControlsConfig()->deadband3d_throttle)))  { // Deadband handling from negative to positive
            mixerThrottleCommand = throttleMax = flight3DConfig()->deadband3d_low;
            throttleMin = motorConfig()->minthrottle;
        } else {  // Deadband handling from positive to negative
            throttleMax = motorConfig()->maxthrottle;
            mixerThrottleCommand = throttleMin = flight3DConfig()->deadband3d_high;
        }
    } else {
        mixerThrottleCommand = rcCommand[THROTTLE];
        throttleMin = motorConfig()->minthrottle;
        throttleMax = motorConfig()->maxthrottle;

        // Throttle scaling to limit max throttle when battery is full
    #ifdef USE_GLOBAL_FUNCTIONS
        mixerThrottleCommand = ((mixerThrottleCommand - throttleMin) * getThrottleScale(motorConfig()->throttleScale)) + throttleMin;
    #else
        mixerThrottleCommand = ((mixerThrottleCommand - throttleMin) * motorConfig()->throttleScale) + throttleMin;
    #endif
        // Throttle compensation based on battery voltage
        if (feature(FEATURE_THR_VBAT_COMP) && isAmperageConfigured() && feature(FEATURE_VBAT)) {                
            mixerThrottleCommand = MIN(throttleMin + (mixerThrottleCommand - throttleMin) * calculateThrottleCompensationFactor(), throttleMax);
        }
    }

    throttleRange = throttleMax - throttleMin;

    #define THROTTLE_CLIPPING_FACTOR    0.33f
    motorMixRange = (float)rpyMixRange / (float)throttleRange;
    if (motorMixRange > 1.0f) {
        for (int i = 0; i < motorCount; i++) {
            rpyMix[i] /= motorMixRange;
        }

        // Allow some clipping on edges to soften correction response
        throttleMin = throttleMin + (throttleRange / 2) - (throttleRange * THROTTLE_CLIPPING_FACTOR / 2);
        throttleMax = throttleMin + (throttleRange / 2) + (throttleRange * THROTTLE_CLIPPING_FACTOR / 2);
    } else {
        throttleMin = MIN(throttleMin + (rpyMixRange / 2), throttleMin + (throttleRange / 2) - (throttleRange * THROTTLE_CLIPPING_FACTOR / 2));
        throttleMax = MAX(throttleMax - (rpyMixRange / 2), throttleMin + (throttleRange / 2) + (throttleRange * THROTTLE_CLIPPING_FACTOR / 2));
    }

    // Now add in the desired throttle, but keep in a range that doesn't clip adjusted
    // roll/pitch/yaw. This could move throttle down, but also up for those low throttle flips.
    if (ARMING_FLAG(ARMED)) {
        for (int i = 0; i < motorCount; i++) {
            motor[i] = rpyMix[i] + constrain(mixerThrottleCommand * currentMixer[i].throttle, throttleMin, throttleMax);

            if (failsafeIsActive()) {
                motor[i] = constrain(motor[i], motorConfig()->mincommand, motorConfig()->maxthrottle);
            } else if (feature(FEATURE_3D)) {
                if (throttlePrevious <= (PWM_RANGE_MIDDLE - rcControlsConfig()->deadband3d_throttle)) {
                    motor[i] = constrain(motor[i], motorConfig()->minthrottle, flight3DConfig()->deadband3d_low);
                } else {
                    motor[i] = constrain(motor[i], flight3DConfig()->deadband3d_high, motorConfig()->maxthrottle);
                }
            } else {
                motor[i] = constrain(motor[i], motorConfig()->minthrottle, motorConfig()->maxthrottle);
            }

            // Motor stop handling
            if (ARMING_FLAG(ARMED) && (getMotorStatus() != MOTOR_RUNNING)) {
                if (feature(FEATURE_MOTOR_STOP)) {
                    motor[i] = (feature(FEATURE_3D) ? PWM_RANGE_MIDDLE : motorConfig()->mincommand);
                } else {
                    motor[i] = motorConfig()->minthrottle;
                }
            }
        }
    } else {
        for (int i = 0; i < motorCount; i++) {
            motor[i] = motor_disarmed[i];
        }
    }

    /* Apply motor acceleration/deceleration limit */
    applyMotorRateLimiting(dT);
}

motorStatus_e getMotorStatus(void)
{
    if (failsafeRequiresMotorStop() || (!failsafeIsActive() && STATE(NAV_MOTOR_STOP_OR_IDLE))) {
        return MOTOR_STOPPED_AUTO;
    }

    if (rxGetChannelValue(THROTTLE) < rxConfig()->mincheck) {
        if ((STATE(FIXED_WING) || !STATE(AIRMODE_ACTIVE)) && (!(navigationIsFlyingAutonomousMode() && navConfig()->general.flags.auto_overrides_motor_stop)) && (!failsafeIsActive())) {
            return MOTOR_STOPPED_USER;
        }
    }

    return MOTOR_RUNNING;
}

void loadPrimaryMotorMixer(void) {
    for (int i = 0; i < MAX_SUPPORTED_MOTORS; i++) {
        currentMixer[i] = *primaryMotorMixer(i);
    }
}<|MERGE_RESOLUTION|>--- conflicted
+++ resolved
@@ -74,10 +74,6 @@
 
 PG_RESET_TEMPLATE(mixerConfig_t, mixerConfig,
     .yaw_motor_direction = 1,
-<<<<<<< HEAD
-=======
-    .yaw_jump_prevention_limit = 500,
->>>>>>> e04b9726
     .platformType = PLATFORM_MULTIROTOR,
     .hasFlaps = false,
     .appliedMixerPreset = -1, //This flag is not available in CLI and used by Configurator only
