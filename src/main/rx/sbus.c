--- conflicted
+++ resolved
@@ -78,12 +78,7 @@
 
 static uint32_t sbusChannelData[SBUS_MAX_CHANNEL];
 
-<<<<<<< HEAD
 static serialPort_t *sBusPort = NULL;
-=======
-static serialPort_t *sBusPort;
-
->>>>>>> e554f73f
 
 static uint32_t sbusSignalLostEventCount = 0;
 
