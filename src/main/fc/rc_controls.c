--- conflicted
+++ resolved
@@ -264,24 +264,23 @@
         beeper(success ? BEEPER_ACTION_SUCCESS : BEEPER_ACTION_FAIL);
     }
 
-<<<<<<< HEAD
-    // Increment multi missiom index up
+    // Increment multi mission index up
     if (rcSticks == THR_LO + YAW_CE + PIT_CE + ROL_HI) {
         selectMultiMissionIndex(1);
         rcDelayCommand = 0;
         return;
     }
 
-    // Increment multi missiom index down
+    // Decrement multi mission index down
     if (rcSticks == THR_LO + YAW_CE + PIT_CE + ROL_LO) {
         selectMultiMissionIndex(-1);
         rcDelayCommand = 0;
         return;
-=======
+    }
+
     if (rcSticks == THR_LO + YAW_CE + PIT_LO + ROL_HI) {
         resetWaypointList();
         beeper(BEEPER_ACTION_FAIL); // The above cannot fail, but traditionally, we play FAIL for not-loading
->>>>>>> 78c4a196
     }
 #endif
 
