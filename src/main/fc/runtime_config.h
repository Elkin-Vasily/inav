--- conflicted
+++ resolved
@@ -129,11 +129,8 @@
     BOAT                                = (1 << 20),
     ALTITUDE_CONTROL                    = (1 << 21),    //It means it can fly
     MOVE_FORWARD_ONLY                   = (1 << 22),
-<<<<<<< HEAD
     SET_REVERSIBLE_MOTORS_FORWARD       = (1 << 23),
-=======
-    FW_HEADING_USE_YAW                  = (1 << 23),
->>>>>>> 7eabeb40
+    FW_HEADING_USE_YAW                  = (1 << 24),
 } stateFlags_t;
 
 #define DISABLE_STATE(mask) (stateFlags &= ~(mask))
