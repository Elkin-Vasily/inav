--- conflicted
+++ resolved
@@ -1875,24 +1875,17 @@
         min: 1
         max: 16000
       - name: fw_level_pitch_trim
-<<<<<<< HEAD
-        description: "Pitch trim for self-leveling flight modes. In degrees. +5 means nose should be raised 5 deg from level"
-=======
         description: "Pitch trim for self-leveling flight modes. In degrees. +5 means airplane nose should be raised 5 deg from level"
->>>>>>> c892036f
         default_value: "0"
         field: fixedWingLevelTrim
         min: -10
         max: 10
-<<<<<<< HEAD
       - name: fw_level_pitch_gain
         description: "I-gain for the pitch trim for self-leveling flight modes."
         default_value: "0"
         field: fixedWingLevelTrimGain
         min: 0
         max: 20
-=======
->>>>>>> c892036f
 
   - name: PG_PID_AUTOTUNE_CONFIG
     type: pidAutotuneConfig_t
