--- conflicted
+++ resolved
@@ -80,13 +80,8 @@
   - name: debug_modes
     values: ["NONE", "GYRO", "AGL", "FLOW_RAW",
       "FLOW", "SBUS", "FPORT", "ALWAYS", "SAG_COMP_VOLTAGE",
-<<<<<<< HEAD
-      "VIBE", "CRUISE", "REM_FLIGHT_TIME", "SMARTAUDIO", "ACC", "ITERM_RELAX", 
-      "ERPM", "RPM_FILTER", "RPM_FREQ", "DSHOT"]
-=======
       "VIBE", "CRUISE", "REM_FLIGHT_TIME", "SMARTAUDIO", "ACC", "ITERM_RELAX",
       "ERPM", "RPM_FILTER", "RPM_FREQ"]
->>>>>>> 7a1f432f
   - name: async_mode
     values: ["NONE", "GYRO", "ALL"]
   - name: aux_operator
