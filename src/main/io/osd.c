--- conflicted
+++ resolved
@@ -2046,107 +2046,7 @@
 
     case OSD_MESSAGES:
         {
-<<<<<<< HEAD
-            const char *message = NULL;
-            char messageBuf[MAX(SETTING_MAX_NAME_LENGTH, OSD_MESSAGE_LENGTH+1)];
-            if (ARMING_FLAG(ARMED)) {
-                // Aircraft is armed. We might have up to 5
-                // messages to show.
-                const char *messages[5];
-                unsigned messageCount = 0;
-                if (FLIGHT_MODE(FAILSAFE_MODE)) {
-                    // In FS mode while being armed too
-                    const char *failsafePhaseMessage = osdFailsafePhaseMessage();
-                    const char *failsafeInfoMessage = osdFailsafeInfoMessage();
-                    const char *navStateFSMessage = navigationStateMessage();
-                    if (failsafePhaseMessage) {
-                        messages[messageCount++] = failsafePhaseMessage;
-                    }
-                    if (failsafeInfoMessage) {
-                        messages[messageCount++] = failsafeInfoMessage;
-                    }
-                    if (navStateFSMessage) {
-                        messages[messageCount++] = navStateFSMessage;
-                    }
-                    if (messageCount > 0) {
-                        message = messages[OSD_ALTERNATING_CHOICES(1000, messageCount)];
-                        if (message == failsafeInfoMessage) {
-                            // failsafeInfoMessage is not useful for recovering
-                            // a lost model, but might help avoiding a crash.
-                            // Blink to grab user attention.
-                            TEXT_ATTRIBUTES_ADD_BLINK(elemAttr);
-                        }
-                        // We're shoing either failsafePhaseMessage or
-                        // navStateFSMessage. Don't BLINK here since
-                        // having this text available might be crucial
-                        // during a lost aircraft recovery and blinking
-                        // will cause it to be missing from some frames.
-                    }
-                } else {
-                    if (FLIGHT_MODE(NAV_RTH_MODE) || FLIGHT_MODE(NAV_WP_MODE) || navigationIsExecutingAnEmergencyLanding()) {
-                        const char *navStateMessage = navigationStateMessage();
-                        if (navStateMessage) {
-                            messages[messageCount++] = navStateMessage;
-                        }
-                    } else if (STATE(FIXED_WING_LEGACY) && (navGetCurrentStateFlags() & NAV_CTL_LAUNCH)) {
-                        messages[messageCount++] = "AUTOLAUNCH";
-                        const char *launchStateMessage = fixedWingLaunchStateMessage();
-                        if (launchStateMessage) {
-                            messages[messageCount++] = launchStateMessage;
-                        }
-                    } else {
-                        if (FLIGHT_MODE(NAV_ALTHOLD_MODE) && !navigationRequiresAngleMode()) {
-                            // ALTHOLD might be enabled alongside ANGLE/HORIZON/ACRO
-                            // when it doesn't require ANGLE mode (required only in FW
-                            // right now). If if requires ANGLE, its display is handled
-                            // by OSD_FLYMODE.
-                            messages[messageCount++] = "(ALTITUDE HOLD)";
-                        }
-                        if (IS_RC_MODE_ACTIVE(BOXAUTOTRIM)) {
-                            messages[messageCount++] = "(AUTOTRIM)";
-                        }
-                        if (IS_RC_MODE_ACTIVE(BOXAUTOTUNE)) {
-                            messages[messageCount++] = "(AUTOTUNE)";
-                        }
-                        if (FLIGHT_MODE(HEADFREE_MODE)) {
-                            messages[messageCount++] = "(HEADFREE)";
-                        }
-                    }
-                    // Pick one of the available messages. Each message lasts
-                    // a second.
-                    if (messageCount > 0) {
-                        message = messages[OSD_ALTERNATING_CHOICES(1000, messageCount)];
-                    }
-                }
-            } else if (ARMING_FLAG(ARMING_DISABLED_ALL_FLAGS)) {
-                unsigned invalidIndex;
-                // Check if we're unable to arm for some reason
-                if (ARMING_FLAG(ARMING_DISABLED_INVALID_SETTING) && !settingsValidate(&invalidIndex)) {
-                    if (OSD_ALTERNATING_CHOICES(1000, 2) == 0) {
-                        const setting_t *setting = settingGet(invalidIndex);
-                        settingGetName(setting, messageBuf);
-                        for (int ii = 0; messageBuf[ii]; ii++) {
-                            messageBuf[ii] = sl_toupper(messageBuf[ii]);
-                        }
-                        message = messageBuf;
-                    } else {
-                        message = "INVALID SETTING";
-                        TEXT_ATTRIBUTES_ADD_INVERTED(elemAttr);
-                    }
-                } else {
-                    if (OSD_ALTERNATING_CHOICES(1000, 2) == 0) {
-                        message = "UNABLE TO ARM";
-                        TEXT_ATTRIBUTES_ADD_INVERTED(elemAttr);
-                    } else {
-                        // Show the reason for not arming
-                        message = osdArmingDisabledReasonMessage();
-                    }
-                }
-            }
-            osdFormatMessage(buff, sizeof(buff), message);
-=======
             elemAttr = osdGetSystemMessage(buff, OSD_MESSAGE_LENGTH, true);
->>>>>>> 7ad9b4c4
             break;
         }
 
