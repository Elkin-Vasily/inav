/*
 * This file is part of Cleanflight.
 *
 * Cleanflight is free software: you can redistribute it and/or modify
 * it under the terms of the GNU General Public License as published by
 * the Free Software Foundation, either version 3 of the License, or
 * (at your option) any later version.
 *
 * Cleanflight is distributed in the hope that it will be useful,
 * but WITHOUT ANY WARRANTY; without even the implied warranty of
 * MERCHANTABILITY or FITNESS FOR A PARTICULAR PURPOSE.  See the
 * GNU General Public License for more details.
 *
 * You should have received a copy of the GNU General Public License
 * along with Cleanflight.  If not, see <http://www.gnu.org/licenses/>.
 */

#pragma once

#include "common/time.h"
#include "config/parameter_group.h"

#include "drivers/vcd.h"

#ifndef OSD_ALTERNATE_LAYOUT_COUNT
#define OSD_ALTERNATE_LAYOUT_COUNT 3
#endif
#define OSD_LAYOUT_COUNT (OSD_ALTERNATE_LAYOUT_COUNT + 1)

#define OSD_VISIBLE_FLAG    0x0800
#define OSD_VISIBLE(x)      ((x) & OSD_VISIBLE_FLAG)
#define OSD_POS(x,y)        ((x) | ((y) << 5))
#define OSD_X(x)            ((x) & 0x001F)
#define OSD_Y(x)            (((x) >> 5) & 0x001F)
#define OSD_POS_MAX         0x3FF
#define OSD_POS_MAX_CLI     (OSD_POS_MAX | OSD_VISIBLE_FLAG)

typedef enum {
    OSD_RSSI_VALUE,
    OSD_MAIN_BATT_VOLTAGE,
    OSD_CROSSHAIRS,
    OSD_ARTIFICIAL_HORIZON,
    OSD_HORIZON_SIDEBARS,
    OSD_ONTIME,
    OSD_FLYTIME,
    OSD_FLYMODE,
    OSD_CRAFT_NAME,
    OSD_THROTTLE_POS,
    OSD_VTX_CHANNEL,
    OSD_CURRENT_DRAW,
    OSD_MAH_DRAWN,
    OSD_GPS_SPEED,
    OSD_GPS_SATS,
    OSD_ALTITUDE,
    OSD_ROLL_PIDS,
    OSD_PITCH_PIDS,
    OSD_YAW_PIDS,
    OSD_POWER,
    OSD_GPS_LON,
    OSD_GPS_LAT,
    OSD_HOME_DIR,
    OSD_HOME_DIST,
    OSD_HEADING,
    OSD_VARIO,
    OSD_VARIO_NUM,
    OSD_AIR_SPEED,
    OSD_ONTIME_FLYTIME,
    OSD_RTC_TIME,
    OSD_MESSAGES,
    OSD_GPS_HDOP,
    OSD_MAIN_BATT_CELL_VOLTAGE,
    OSD_THROTTLE_POS_AUTO_THR,
    OSD_HEADING_GRAPH,
    OSD_EFFICIENCY_MAH_PER_KM,
    OSD_WH_DRAWN,
    OSD_BATTERY_REMAINING_CAPACITY,
    OSD_BATTERY_REMAINING_PERCENT,
    OSD_EFFICIENCY_WH_PER_KM,
    OSD_TRIP_DIST,
    OSD_ATTITUDE_PITCH,
    OSD_ATTITUDE_ROLL,
    OSD_MAP_NORTH,
    OSD_MAP_TAKEOFF,
    OSD_RADAR,
    OSD_WIND_SPEED_HORIZONTAL,
    OSD_WIND_SPEED_VERTICAL,
    OSD_REMAINING_FLIGHT_TIME_BEFORE_RTH,
    OSD_REMAINING_DISTANCE_BEFORE_RTH,
    OSD_HOME_HEADING_ERROR,
    OSD_CRUISE_HEADING_ERROR,
    OSD_CRUISE_HEADING_ADJUSTMENT,
    OSD_SAG_COMPENSATED_MAIN_BATT_VOLTAGE,
    OSD_MAIN_BATT_SAG_COMPENSATED_CELL_VOLTAGE,
    OSD_POWER_SUPPLY_IMPEDANCE,
    OSD_LEVEL_PIDS,
    OSD_POS_XY_PIDS,
    OSD_POS_Z_PIDS,
    OSD_VEL_XY_PIDS,
    OSD_VEL_Z_PIDS,
    OSD_HEADING_P,
    OSD_BOARD_ALIGN_ROLL,
    OSD_BOARD_ALIGN_PITCH,
    OSD_RC_EXPO,
    OSD_RC_YAW_EXPO,
    OSD_THROTTLE_EXPO,
    OSD_PITCH_RATE,
    OSD_ROLL_RATE,
    OSD_YAW_RATE,
    OSD_MANUAL_RC_EXPO,
    OSD_MANUAL_RC_YAW_EXPO,
    OSD_MANUAL_PITCH_RATE,
    OSD_MANUAL_ROLL_RATE,
    OSD_MANUAL_YAW_RATE,
    OSD_NAV_FW_CRUISE_THR,
    OSD_NAV_FW_PITCH2THR,
    OSD_FW_MIN_THROTTLE_DOWN_PITCH_ANGLE,
    OSD_DEBUG, // Intentionally absent from configurator and CMS. Set it from CLI.
    OSD_FW_ALT_PID_OUTPUTS,
    OSD_FW_POS_PID_OUTPUTS,
    OSD_MC_VEL_X_PID_OUTPUTS,
    OSD_MC_VEL_Y_PID_OUTPUTS,
    OSD_MC_VEL_Z_PID_OUTPUTS,
    OSD_MC_POS_XYZ_P_OUTPUTS,
<<<<<<< HEAD
    OSD_TEMPERATURE,
=======
    OSD_3D_SPEED,
>>>>>>> af0102c5
    OSD_ITEM_COUNT // MUST BE LAST
} osd_items_e;

typedef enum {
    OSD_UNIT_IMPERIAL,
    OSD_UNIT_METRIC,
    OSD_UNIT_UK, // Show speed in mp/h, other values in metric
} osd_unit_e;

typedef enum {
    OSD_STATS_ENERGY_UNIT_MAH,
    OSD_STATS_ENERGY_UNIT_WH,
} osd_stats_energy_unit_e;

typedef enum {
    OSD_CROSSHAIRS_STYLE_DEFAULT,
    OSD_CROSSHAIRS_STYLE_AIRCRAFT,
} osd_crosshairs_style_e;

typedef enum {
    OSD_SIDEBAR_SCROLL_NONE,
    OSD_SIDEBAR_SCROLL_ALTITUDE,
    OSD_SIDEBAR_SCROLL_GROUND_SPEED,
    OSD_SIDEBAR_SCROLL_HOME_DISTANCE,
} osd_sidebar_scroll_e;

typedef struct osdConfig_s {
    // Layouts
    uint16_t item_pos[OSD_LAYOUT_COUNT][OSD_ITEM_COUNT];

    // Alarms
    uint8_t rssi_alarm; // rssi %
    uint16_t time_alarm; // fly minutes
    uint16_t alt_alarm; // positive altitude in m
    uint16_t dist_alarm; // home distance in m
    uint16_t neg_alt_alarm; // abs(negative altitude) in m

    videoSystem_e video_system;
    uint8_t row_shiftdown;

    // Preferences
    uint8_t main_voltage_decimals;
    uint8_t ahi_reverse_roll;
    uint8_t crosshairs_style; // from osd_crosshairs_style_e
    uint8_t left_sidebar_scroll; // from osd_sidebar_scroll_e
    uint8_t right_sidebar_scroll; // from osd_sidebar_scroll_e
    uint8_t sidebar_scroll_arrows;

    uint8_t units; // from osd_unit_e
    uint8_t stats_energy_unit; // from osd_stats_energy_unit_e

    bool    estimations_wind_compensation; // use wind compensation for estimated remaining flight/distance
    uint8_t coordinate_digits;
} osdConfig_t;

PG_DECLARE(osdConfig_t, osdConfig);

struct displayPort_s;
void osdInit(struct displayPort_s *osdDisplayPort);
void osdUpdate(timeUs_t currentTimeUs);
void osdStartFullRedraw(void);
// Sets a fixed OSD layout ignoring the RC input. Set it
// to -1 to disable the override.
void osdOverrideLayout(int layout);
bool osdItemIsFixed(osd_items_e item);<|MERGE_RESOLUTION|>--- conflicted
+++ resolved
@@ -121,11 +121,8 @@
     OSD_MC_VEL_Y_PID_OUTPUTS,
     OSD_MC_VEL_Z_PID_OUTPUTS,
     OSD_MC_POS_XYZ_P_OUTPUTS,
-<<<<<<< HEAD
+    OSD_3D_SPEED,
     OSD_TEMPERATURE,
-=======
-    OSD_3D_SPEED,
->>>>>>> af0102c5
     OSD_ITEM_COUNT // MUST BE LAST
 } osd_items_e;
 
