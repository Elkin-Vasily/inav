/*
 * This file is part of Cleanflight.
 *
 * Cleanflight is free software: you can redistribute it and/or modify
 * it under the terms of the GNU General Public License as published by
 * the Free Software Foundation, either version 3 of the License, or
 * (at your option) any later version.
 *
 * Cleanflight is distributed in the hope that it will be useful,
 * but WITHOUT ANY WARRANTY; without even the implied warranty of
 * MERCHANTABILITY or FITNESS FOR A PARTICULAR PURPOSE.  See the
 * GNU General Public License for more details.
 *
 * You should have received a copy of the GNU General Public License
 * along with Cleanflight.  If not, see <http://www.gnu.org/licenses/>.
 */

#pragma once

#include <stddef.h>
#include <stdint.h>
#include <stdbool.h>

#define DEBUG32_VALUE_COUNT 8
extern int32_t debug[DEBUG32_VALUE_COUNT];
extern uint8_t debugMode;

#define DEBUG_SET(mode, index, value) {if (debugMode == (mode)) {debug[(index)] = (value);}}

#define DEBUG_SECTION_TIMES

#ifdef DEBUG_SECTION_TIMES
#include "common/time.h"
extern timeUs_t sectionTimes[2][4];

#define TIME_SECTION_BEGIN(index) { \
    extern timeUs_t sectionTimes[2][4]; \
    sectionTimes[0][index] = micros(); \
}

#define TIME_SECTION_END(index) { \
    extern timeUs_t sectionTimes[2][4]; \
    sectionTimes[1][index] = micros(); \
    debug[index] = sectionTimes[1][index] - sectionTimes[0][index]; \
}
#else

#define TIME_SECTION_BEGIN(index) {}
#define TIME_SECTION_END(index) {}

#endif

typedef enum {
    DEBUG_NONE,
    DEBUG_GYRO,
    DEBUG_AGL,
    DEBUG_FLOW_RAW,
    DEBUG_FLOW,
    DEBUG_SBUS,
    DEBUG_FPORT,
    DEBUG_ALWAYS,
    DEBUG_SAG_COMP_VOLTAGE,
    DEBUG_VIBE,
    DEBUG_CRUISE,
    DEBUG_REM_FLIGHT_TIME,
    DEBUG_SMARTAUDIO,
    DEBUG_ACC,
    DEBUG_ERPM,
    DEBUG_RPM_FILTER,
    DEBUG_RPM_FREQ,
    DEBUG_NAV_YAW,
    DEBUG_DYNAMIC_FILTER,
    DEBUG_DYNAMIC_FILTER_FREQUENCY,
    DEBUG_IRLOCK,
    DEBUG_CD,
    DEBUG_KALMAN_GAIN,
    DEBUG_PID_MEASUREMENT,
    DEBUG_SPM_CELLS,    // Smartport master FLVSS
    DEBUG_SPM_VS600,    // Smartport master VS600 VTX
    DEBUG_SPM_VARIO,    // Smartport master variometer
    DEBUG_PCF8574,
    DEBUG_DYNAMIC_GYRO_LPF,
    DEBUG_AUTOLEVEL,
    DEBUG_FW_D,
    DEBUG_IMU2,
    DEBUG_ALTITUDE,
<<<<<<< HEAD
    DEBUG_RATE_DYNAMICS,
=======
    DEBUG_GYRO_ALPHA_BETA_GAMMA,
    DEBUG_SMITH_PREDICTOR,
    DEBUG_AUTOTRIM,
    DEBUG_AUTOTUNE,
>>>>>>> 9df51dbb
    DEBUG_COUNT
} debugType_e;<|MERGE_RESOLUTION|>--- conflicted
+++ resolved
@@ -84,13 +84,10 @@
     DEBUG_FW_D,
     DEBUG_IMU2,
     DEBUG_ALTITUDE,
-<<<<<<< HEAD
-    DEBUG_RATE_DYNAMICS,
-=======
     DEBUG_GYRO_ALPHA_BETA_GAMMA,
     DEBUG_SMITH_PREDICTOR,
     DEBUG_AUTOTRIM,
     DEBUG_AUTOTUNE,
->>>>>>> 9df51dbb
+    DEBUG_RATE_DYNAMICS,
     DEBUG_COUNT
 } debugType_e;