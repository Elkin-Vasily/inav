--- conflicted
+++ resolved
@@ -16,13 +16,8 @@
  */
 
 #define FC_VERSION_MAJOR            2  // increment when a major release is made (big new feature, etc)
-<<<<<<< HEAD
-#define FC_VERSION_MINOR            5  // increment when a minor release is made (small new feature, change etc)
-#define FC_VERSION_PATCH_LEVEL      1  // increment when a bug is fixed
-=======
 #define FC_VERSION_MINOR            6  // increment when a minor release is made (small new feature, change etc)
 #define FC_VERSION_PATCH_LEVEL      0  // increment when a bug is fixed
->>>>>>> 706da4ae
 
 #define STR_HELPER(x) #x
 #define STR(x) STR_HELPER(x)
